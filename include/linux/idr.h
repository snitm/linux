--- conflicted
+++ resolved
@@ -122,12 +122,13 @@
  * @idp:     idr handle
  * @entry:   the type * to use as cursor
  * @id:      id entry's key
-<<<<<<< HEAD
- */
-#define idr_for_each_entry(idp, entry, id)				\
-	for (id = 0, entry = (typeof(entry))idr_get_next((idp), &(id)); \
-	     entry != NULL;                                             \
-	     ++id, entry = (typeof(entry))idr_get_next((idp), &(id)))
+ *
+ * @entry and @id do not need to be initialized before the loop, and
+ * after normal terminatinon @entry is left with the value NULL.  This
+ * is convenient for a "not found" value.
+ */
+#define idr_for_each_entry(idp, entry, id)			\
+	for (id = 0; ((entry) = idr_get_next(idp, &(id))) != NULL; ++id)
 
 /*
  * Don't use the following functions.  These exist only to suppress
@@ -175,62 +176,6 @@
  * Part of old alloc interface.  This is going away.  Use
  * idr_preload[_end]() and idr_alloc() instead.
  */
-=======
- *
- * @entry and @id do not need to be initialized before the loop, and
- * after normal terminatinon @entry is left with the value NULL.  This
- * is convenient for a "not found" value.
- */
-#define idr_for_each_entry(idp, entry, id)			\
-	for (id = 0; ((entry) = idr_get_next(idp, &(id))) != NULL; ++id)
-
-/*
- * Don't use the following functions.  These exist only to suppress
- * deprecated warnings on EXPORT_SYMBOL()s.
- */
-int __idr_pre_get(struct idr *idp, gfp_t gfp_mask);
-int __idr_get_new_above(struct idr *idp, void *ptr, int starting_id, int *id);
-void __idr_remove_all(struct idr *idp);
-
-/**
- * idr_pre_get - reserve resources for idr allocation
- * @idp:	idr handle
- * @gfp_mask:	memory allocation flags
- *
- * Part of old alloc interface.  This is going away.  Use
- * idr_preload[_end]() and idr_alloc() instead.
- */
-static inline int __deprecated idr_pre_get(struct idr *idp, gfp_t gfp_mask)
-{
-	return __idr_pre_get(idp, gfp_mask);
-}
-
-/**
- * idr_get_new_above - allocate new idr entry above or equal to a start id
- * @idp: idr handle
- * @ptr: pointer you want associated with the id
- * @starting_id: id to start search at
- * @id: pointer to the allocated handle
- *
- * Part of old alloc interface.  This is going away.  Use
- * idr_preload[_end]() and idr_alloc() instead.
- */
-static inline int __deprecated idr_get_new_above(struct idr *idp, void *ptr,
-						 int starting_id, int *id)
-{
-	return __idr_get_new_above(idp, ptr, starting_id, id);
-}
-
-/**
- * idr_get_new - allocate new idr entry
- * @idp: idr handle
- * @ptr: pointer you want associated with the id
- * @id: pointer to the allocated handle
- *
- * Part of old alloc interface.  This is going away.  Use
- * idr_preload[_end]() and idr_alloc() instead.
- */
->>>>>>> 869d4ae2
 static inline int __deprecated idr_get_new(struct idr *idp, void *ptr, int *id)
 {
 	return __idr_get_new_above(idp, ptr, 0, id);
