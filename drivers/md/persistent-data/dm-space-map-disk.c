--- conflicted
+++ resolved
@@ -187,6 +187,7 @@
 		r = dm_tm_new_block(tm, &bitmap_validator_, &b);
 		if (r < 0)
 			return r;
+		printk(KERN_ALERT "sm-disk allocated bitmap at: %u", (unsigned) dm_block_location(b));
 		idx.blocknr = __cpu_to_le64(dm_block_location(b));
 
 		r = dm_tm_unlock(tm, b);
@@ -247,22 +248,13 @@
 	if (r < 0)
 		return r;
 
-<<<<<<< HEAD
-	r = dm_tm_read_lock(io->tm, __le64_to_cpu(ie.b), &bitmap_validator_, &blk);
+	r = dm_tm_read_lock(io->tm, __le64_to_cpu(ie.blocknr), &bitmap_validator_, &blk);
 	if (r < 0)
 		return r;
 	*result = __lookup_bitmap(dm_block_data(blk),
 				  mod64(b, io->entries_per_block));
 	return dm_tm_unlock(io->tm, blk);
 }
-=======
-	{
-		struct dm_block *blk;
-		r = dm_tm_read_lock(io->tm, __le64_to_cpu(ie.blocknr),
-				    &bitmap_validator_, &blk);
-		if (r < 0)
-			return r;
->>>>>>> d2e9c0e4
 
 static int ll_lookup(struct ll_disk *io, dm_block_t b, uint32_t *result)
 {
@@ -396,15 +388,7 @@
 		ie.none_free_before = __cpu_to_le32(min((dm_block_t) __le32_to_cpu(ie.none_free_before), b));
 	}
 
-<<<<<<< HEAD
-	ie.b = __cpu_to_le64(dm_block_location(nb));
-=======
-	/*
-	 * FIXME: we have a race here, since another thread may have
-	 * altered |ie| in the meantime.  Not important yet.
-	 */
 	ie.blocknr = __cpu_to_le64(dm_block_location(nb));
->>>>>>> d2e9c0e4
 	r = dm_btree_insert(&io->bitmap_info, io->bitmap_root,
 			    &index, &ie, &io->bitmap_root);
 	if (r < 0)
@@ -418,12 +402,10 @@
 	int r;
 	uint32_t rc;
 
-	printk(KERN_ALERT "ll_lookup");
 	r = ll_lookup(ll, b, &rc);
 	if (r)
 		return r;
 
-	printk(KERN_ALERT "ll_insert");
 	return ll_insert(ll, b, rc + 1);
 }
 
@@ -435,7 +417,6 @@
 	r = ll_lookup(ll, b, &rc);
 	if (r)
 		return r;
-	printk(KERN_ALERT "looked up %u = %u", (unsigned) b, (unsigned) rc);
 
 	if (!rc)
 		return -EINVAL;
@@ -909,13 +890,14 @@
 
 int dm_sm_disk_create_recursive(struct dm_space_map *sm,
 				struct dm_transaction_manager *tm,
-				dm_block_t nr_blocks)
+				dm_block_t nr_blocks,
+				dm_block_t superblock)
 {
 	int r;
 	dm_block_t i;
 	struct sm_disk *smd = container_of(sm, struct sm_disk, sm);
 
-	smd->begin = 0;
+	smd->begin = superblock + 1;
 	smd->end = nr_blocks;
 	smd->recursion_count = 0;
 	smd->allocated_this_transaction = 0;
@@ -937,6 +919,13 @@
 	if (r)
 		return r;
 
+	/*
+	 * Finally we increment the superblock to reserve it.
+	 */
+	r = ll_inc(&smd->ll, superblock);
+	if (r)
+		return r;
+
 	return sm_disk_commit(sm);
 }
 EXPORT_SYMBOL_GPL(dm_sm_disk_create_recursive);
