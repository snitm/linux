/*
 * Copyright (C) 2011 Red Hat, Inc.
 *
 * This file is released under the GPL.
 */
#include "dm-transaction-manager.h"
#include "dm-space-map.h"
#include "dm-space-map-disk.h"
#include "dm-space-map-metadata.h"
#include "dm-persistent-data-internal.h"

#include <linux/export.h>
#include <linux/slab.h>
#include <linux/device-mapper.h>

#define DM_MSG_PREFIX "transaction manager"

/*----------------------------------------------------------------*/

struct shadow_info {
	struct hlist_node hlist;
	dm_block_t where;
};

/*
 * It would be nice if we scaled with the size of transaction.
 */
#define HASH_SIZE 256
#define HASH_MASK (HASH_SIZE - 1)

struct dm_transaction_manager {
	int is_clone;
	struct dm_transaction_manager *real;

	struct dm_block_manager *bm;
	struct dm_space_map *sm;

	spinlock_t lock;
	struct hlist_head buckets[HASH_SIZE];
};

/*----------------------------------------------------------------*/

static int is_shadow(struct dm_transaction_manager *tm, dm_block_t b)
{
	int r = 0;
	unsigned bucket = dm_hash_block(b, HASH_MASK);
	struct shadow_info *si;
	struct hlist_node *n;

	spin_lock(&tm->lock);
	hlist_for_each_entry(si, n, tm->buckets + bucket, hlist)
		if (si->where == b) {
			r = 1;
			break;
		}
	spin_unlock(&tm->lock);

	return r;
}

/*
 * This can silently fail if there's no memory.  We're ok with this since
 * creating redundant shadows causes no harm.
 */
static void insert_shadow(struct dm_transaction_manager *tm, dm_block_t b)
{
	unsigned bucket;
	struct shadow_info *si;

	si = kmalloc(sizeof(*si), GFP_NOIO);
	if (si) {
		si->where = b;
		bucket = dm_hash_block(b, HASH_MASK);
		spin_lock(&tm->lock);
		hlist_add_head(&si->hlist, tm->buckets + bucket);
		spin_unlock(&tm->lock);
	}
}

static void wipe_shadow_table(struct dm_transaction_manager *tm)
{
	struct shadow_info *si;
	struct hlist_node *n, *tmp;
	struct hlist_head *bucket;
	int i;

	spin_lock(&tm->lock);
	for (i = 0; i < HASH_SIZE; i++) {
		bucket = tm->buckets + i;
		hlist_for_each_entry_safe(si, n, tmp, bucket, hlist)
			kfree(si);

		INIT_HLIST_HEAD(bucket);
	}

	spin_unlock(&tm->lock);
}

/*----------------------------------------------------------------*/

static struct dm_transaction_manager *dm_tm_create(struct dm_block_manager *bm,
						   struct dm_space_map *sm)
{
	int i;
	struct dm_transaction_manager *tm;

	tm = kmalloc(sizeof(*tm), GFP_KERNEL);
	if (!tm)
		return ERR_PTR(-ENOMEM);

	tm->is_clone = 0;
	tm->real = NULL;
	tm->bm = bm;
	tm->sm = sm;

	spin_lock_init(&tm->lock);
	for (i = 0; i < HASH_SIZE; i++)
		INIT_HLIST_HEAD(tm->buckets + i);

	return tm;
}

struct dm_transaction_manager *dm_tm_create_non_blocking_clone(struct dm_transaction_manager *real)
{
	struct dm_transaction_manager *tm;

	tm = kmalloc(sizeof(*tm), GFP_KERNEL);
	if (tm) {
		tm->is_clone = 1;
		tm->real = real;
	}

	return tm;
}
EXPORT_SYMBOL_GPL(dm_tm_create_non_blocking_clone);

void dm_tm_destroy(struct dm_transaction_manager *tm)
{
	if (!tm->is_clone)
		wipe_shadow_table(tm);

	kfree(tm);
}
EXPORT_SYMBOL_GPL(dm_tm_destroy);

int dm_tm_pre_commit(struct dm_transaction_manager *tm)
{
	int r;

	if (tm->is_clone)
		return -EWOULDBLOCK;

	r = dm_sm_commit(tm->sm);
	if (r < 0)
		return r;

	return 0;
}
EXPORT_SYMBOL_GPL(dm_tm_pre_commit);

int dm_tm_commit(struct dm_transaction_manager *tm, struct dm_block *root)
{
	if (tm->is_clone)
		return -EWOULDBLOCK;

	wipe_shadow_table(tm);

	return dm_bm_flush_and_unlock(tm->bm, root);
}
EXPORT_SYMBOL_GPL(dm_tm_commit);

int dm_tm_new_block(struct dm_transaction_manager *tm,
		    struct dm_block_validator *v,
		    struct dm_block **result)
{
	int r;
	dm_block_t new_block;

	if (tm->is_clone)
		return -EWOULDBLOCK;

	r = dm_sm_new_block(tm->sm, &new_block);
	if (r < 0)
		return r;

	r = dm_bm_write_lock_zero(tm->bm, new_block, v, result);
	if (r < 0) {
		dm_sm_dec_block(tm->sm, new_block);
		return r;
	}

	/*
	 * New blocks count as shadows in that they don't need to be
	 * shadowed again.
	 */
	insert_shadow(tm, new_block);

	return 0;
}

static int __shadow_block(struct dm_transaction_manager *tm, dm_block_t orig,
			  struct dm_block_validator *v,
			  struct dm_block **result)
{
	int r;
	dm_block_t new;
	struct dm_block *orig_block;

	r = dm_sm_new_block(tm->sm, &new);
	if (r < 0)
		return r;

	r = dm_sm_dec_block(tm->sm, orig);
	if (r < 0)
		return r;

	r = dm_bm_read_lock(tm->bm, orig, v, &orig_block);
	if (r < 0)
		return r;

	/*
	 * It would be tempting to use dm_bm_unlock_move here.  But some
	 * code, such as the space maps, keep using the old data structures
	 * - secure in the knowledge they wont be changed until the next
	 * transaction.  Using unlock_move would force a synchronous read
	 * since the old block would no longer be in the cache.
	 */
	r = dm_bm_write_lock_zero(tm->bm, new, v, result);
	if (r) {
		dm_bm_unlock(orig_block);
		return r;
	}

	memcpy(dm_block_data(*result), dm_block_data(orig_block),
	       dm_bm_block_size(tm->bm));

	dm_bm_unlock(orig_block);
	return r;
}

int dm_tm_shadow_block(struct dm_transaction_manager *tm, dm_block_t orig,
		       struct dm_block_validator *v, struct dm_block **result,
		       int *inc_children)
{
	int r;

	if (tm->is_clone)
		return -EWOULDBLOCK;

	r = dm_sm_count_is_more_than_one(tm->sm, orig, inc_children);
	if (r < 0)
		return r;

	if (is_shadow(tm, orig) && !*inc_children)
		return dm_bm_write_lock(tm->bm, orig, v, result);

	r = __shadow_block(tm, orig, v, result);
	if (r < 0)
		return r;
	insert_shadow(tm, dm_block_location(*result));

	return r;
}
EXPORT_SYMBOL_GPL(dm_tm_shadow_block);

int dm_tm_read_lock(struct dm_transaction_manager *tm, dm_block_t b,
		    struct dm_block_validator *v,
		    struct dm_block **blk)
{
	if (tm->is_clone)
		return dm_bm_read_try_lock(tm->real->bm, b, v, blk);

	return dm_bm_read_lock(tm->bm, b, v, blk);
}
EXPORT_SYMBOL_GPL(dm_tm_read_lock);

int dm_tm_unlock(struct dm_transaction_manager *tm, struct dm_block *b)
{
	return dm_bm_unlock(b);
}
EXPORT_SYMBOL_GPL(dm_tm_unlock);

void dm_tm_inc(struct dm_transaction_manager *tm, dm_block_t b)
{
	/*
	 * The non-blocking clone doesn't support this.
	 */
	BUG_ON(tm->is_clone);

	dm_sm_inc_block(tm->sm, b);
}
EXPORT_SYMBOL_GPL(dm_tm_inc);

void dm_tm_dec(struct dm_transaction_manager *tm, dm_block_t b)
{
	/*
	 * The non-blocking clone doesn't support this.
	 */
	BUG_ON(tm->is_clone);

	dm_sm_dec_block(tm->sm, b);
}
EXPORT_SYMBOL_GPL(dm_tm_dec);

int dm_tm_ref(struct dm_transaction_manager *tm, dm_block_t b,
	      uint32_t *result)
{
	if (tm->is_clone)
		return -EWOULDBLOCK;

	return dm_sm_get_count(tm->sm, b, result);
}

struct dm_block_manager *dm_tm_get_bm(struct dm_transaction_manager *tm)
{
	return tm->bm;
}

/*----------------------------------------------------------------*/

static int dm_tm_create_internal(struct dm_block_manager *bm,
				 dm_block_t sb_location,
				 struct dm_transaction_manager **tm,
				 struct dm_space_map **sm,
				 int create,
				 void *sm_root, size_t sm_len)
{
	int r;

	*sm = dm_sm_metadata_init();
	if (IS_ERR(*sm))
		return PTR_ERR(*sm);

	*tm = dm_tm_create(bm, *sm);
	if (IS_ERR(*tm)) {
		dm_sm_destroy(*sm);
		return PTR_ERR(*tm);
	}

	if (create) {
		r = dm_sm_metadata_create(*sm, *tm, dm_bm_nr_blocks(bm),
					  sb_location);
		if (r) {
			DMERR("couldn't create metadata space map");
			goto bad;
		}

<<<<<<< HEAD
=======
		*sm = dm_sm_checker_create(inner);
		if (IS_ERR(*sm)) {
			r = PTR_ERR(*sm);
			goto bad2;
		}

>>>>>>> 08e06087
	} else {
		r = dm_sm_metadata_open(*sm, *tm, sm_root, sm_len);
		if (r) {
			DMERR("couldn't open metadata space map");
			goto bad;
		}
<<<<<<< HEAD
=======

		*sm = dm_sm_checker_create(inner);
		if (IS_ERR(*sm)) {
			r = PTR_ERR(*sm);
			goto bad2;
		}
>>>>>>> 08e06087
	}

	return 0;

bad:
	dm_tm_destroy(*tm);
	return r;
}

int dm_tm_create_with_sm(struct dm_block_manager *bm, dm_block_t sb_location,
			 struct dm_transaction_manager **tm,
			 struct dm_space_map **sm)
{
	return dm_tm_create_internal(bm, sb_location, tm, sm, 1, NULL, 0);
}
EXPORT_SYMBOL_GPL(dm_tm_create_with_sm);

int dm_tm_open_with_sm(struct dm_block_manager *bm, dm_block_t sb_location,
		       void *sm_root, size_t root_len,
		       struct dm_transaction_manager **tm,
		       struct dm_space_map **sm)
{
	return dm_tm_create_internal(bm, sb_location, tm, sm, 0, sm_root, root_len);
}
EXPORT_SYMBOL_GPL(dm_tm_open_with_sm);

/*----------------------------------------------------------------*/<|MERGE_RESOLUTION|>--- conflicted
+++ resolved
@@ -345,31 +345,12 @@
 			DMERR("couldn't create metadata space map");
 			goto bad;
 		}
-
-<<<<<<< HEAD
-=======
-		*sm = dm_sm_checker_create(inner);
-		if (IS_ERR(*sm)) {
-			r = PTR_ERR(*sm);
-			goto bad2;
-		}
-
->>>>>>> 08e06087
 	} else {
 		r = dm_sm_metadata_open(*sm, *tm, sm_root, sm_len);
 		if (r) {
 			DMERR("couldn't open metadata space map");
 			goto bad;
 		}
-<<<<<<< HEAD
-=======
-
-		*sm = dm_sm_checker_create(inner);
-		if (IS_ERR(*sm)) {
-			r = PTR_ERR(*sm);
-			goto bad2;
-		}
->>>>>>> 08e06087
 	}
 
 	return 0;
