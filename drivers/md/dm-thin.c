--- conflicted
+++ resolved
@@ -98,379 +98,6 @@
 /*----------------------------------------------------------------*/
 
 /*
-<<<<<<< HEAD
-=======
- * Sometimes we can't deal with a bio straight away.  We put them in prison
- * where they can't cause any mischief.  Bios are put in a cell identified
- * by a key, multiple bios can be in the same cell.  When the cell is
- * subsequently unlocked the bios become available.
- */
-struct bio_prison;
-
-struct cell_key {
-	int virtual;
-	dm_thin_id dev;
-	dm_block_t block;
-};
-
-struct dm_bio_prison_cell {
-	struct hlist_node list;
-	struct bio_prison *prison;
-	struct cell_key key;
-	struct bio *holder;
-	struct bio_list bios;
-};
-
-struct bio_prison {
-	spinlock_t lock;
-	mempool_t *cell_pool;
-
-	unsigned nr_buckets;
-	unsigned hash_mask;
-	struct hlist_head *cells;
-};
-
-static uint32_t calc_nr_buckets(unsigned nr_cells)
-{
-	uint32_t n = 128;
-
-	nr_cells /= 4;
-	nr_cells = min(nr_cells, 8192u);
-
-	while (n < nr_cells)
-		n <<= 1;
-
-	return n;
-}
-
-static struct kmem_cache *_cell_cache;
-
-/*
- * @nr_cells should be the number of cells you want in use _concurrently_.
- * Don't confuse it with the number of distinct keys.
- */
-static struct bio_prison *prison_create(unsigned nr_cells)
-{
-	unsigned i;
-	uint32_t nr_buckets = calc_nr_buckets(nr_cells);
-	size_t len = sizeof(struct bio_prison) +
-		(sizeof(struct hlist_head) * nr_buckets);
-	struct bio_prison *prison = kmalloc(len, GFP_KERNEL);
-
-	if (!prison)
-		return NULL;
-
-	spin_lock_init(&prison->lock);
-	prison->cell_pool = mempool_create_slab_pool(nr_cells, _cell_cache);
-	if (!prison->cell_pool) {
-		kfree(prison);
-		return NULL;
-	}
-
-	prison->nr_buckets = nr_buckets;
-	prison->hash_mask = nr_buckets - 1;
-	prison->cells = (struct hlist_head *) (prison + 1);
-	for (i = 0; i < nr_buckets; i++)
-		INIT_HLIST_HEAD(prison->cells + i);
-
-	return prison;
-}
-
-static void prison_destroy(struct bio_prison *prison)
-{
-	mempool_destroy(prison->cell_pool);
-	kfree(prison);
-}
-
-static uint32_t hash_key(struct bio_prison *prison, struct cell_key *key)
-{
-	const unsigned long BIG_PRIME = 4294967291UL;
-	uint64_t hash = key->block * BIG_PRIME;
-
-	return (uint32_t) (hash & prison->hash_mask);
-}
-
-static int keys_equal(struct cell_key *lhs, struct cell_key *rhs)
-{
-	       return (lhs->virtual == rhs->virtual) &&
-		       (lhs->dev == rhs->dev) &&
-		       (lhs->block == rhs->block);
-}
-
-static struct dm_bio_prison_cell *__search_bucket(struct hlist_head *bucket,
-						  struct cell_key *key)
-{
-	struct dm_bio_prison_cell *cell;
-	struct hlist_node *tmp;
-
-	hlist_for_each_entry(cell, tmp, bucket, list)
-		if (keys_equal(&cell->key, key))
-			return cell;
-
-	return NULL;
-}
-
-/*
- * This may block if a new cell needs allocating.  You must ensure that
- * cells will be unlocked even if the calling thread is blocked.
- *
- * Returns 1 if the cell was already held, 0 if @inmate is the new holder.
- */
-static int bio_detain(struct bio_prison *prison, struct cell_key *key,
-		      struct bio *inmate, struct dm_bio_prison_cell **ref)
-{
-	int r = 1;
-	unsigned long flags;
-	uint32_t hash = hash_key(prison, key);
-	struct dm_bio_prison_cell *cell, *cell2;
-
-	BUG_ON(hash > prison->nr_buckets);
-
-	spin_lock_irqsave(&prison->lock, flags);
-
-	cell = __search_bucket(prison->cells + hash, key);
-	if (cell) {
-		bio_list_add(&cell->bios, inmate);
-		goto out;
-	}
-
-	/*
-	 * Allocate a new cell
-	 */
-	spin_unlock_irqrestore(&prison->lock, flags);
-	cell2 = mempool_alloc(prison->cell_pool, GFP_NOIO);
-	spin_lock_irqsave(&prison->lock, flags);
-
-	/*
-	 * We've been unlocked, so we have to double check that
-	 * nobody else has inserted this cell in the meantime.
-	 */
-	cell = __search_bucket(prison->cells + hash, key);
-	if (cell) {
-		mempool_free(cell2, prison->cell_pool);
-		bio_list_add(&cell->bios, inmate);
-		goto out;
-	}
-
-	/*
-	 * Use new cell.
-	 */
-	cell = cell2;
-
-	cell->prison = prison;
-	memcpy(&cell->key, key, sizeof(cell->key));
-	cell->holder = inmate;
-	bio_list_init(&cell->bios);
-	hlist_add_head(&cell->list, prison->cells + hash);
-
-	r = 0;
-
-out:
-	spin_unlock_irqrestore(&prison->lock, flags);
-
-	*ref = cell;
-	return r;
-}
-
-/*
- * @inmates must have been initialised prior to this call
- */
-static void __cell_release(struct dm_bio_prison_cell *cell, struct bio_list *inmates)
-{
-	struct bio_prison *prison = cell->prison;
-
-	hlist_del(&cell->list);
-
-	if (inmates) {
-		bio_list_add(inmates, cell->holder);
-		bio_list_merge(inmates, &cell->bios);
-	}
-
-	mempool_free(cell, prison->cell_pool);
-}
-
-static void cell_release(struct dm_bio_prison_cell *cell, struct bio_list *bios)
-{
-	unsigned long flags;
-	struct bio_prison *prison = cell->prison;
-
-	spin_lock_irqsave(&prison->lock, flags);
-	__cell_release(cell, bios);
-	spin_unlock_irqrestore(&prison->lock, flags);
-}
-
-/*
- * There are a couple of places where we put a bio into a cell briefly
- * before taking it out again.  In these situations we know that no other
- * bio may be in the cell.  This function releases the cell, and also does
- * a sanity check.
- */
-static void __cell_release_singleton(struct dm_bio_prison_cell *cell, struct bio *bio)
-{
-	BUG_ON(cell->holder != bio);
-	BUG_ON(!bio_list_empty(&cell->bios));
-
-	__cell_release(cell, NULL);
-}
-
-static void cell_release_singleton(struct dm_bio_prison_cell *cell, struct bio *bio)
-{
-	unsigned long flags;
-	struct bio_prison *prison = cell->prison;
-
-	spin_lock_irqsave(&prison->lock, flags);
-	__cell_release_singleton(cell, bio);
-	spin_unlock_irqrestore(&prison->lock, flags);
-}
-
-/*
- * Sometimes we don't want the holder, just the additional bios.
- */
-static void __cell_release_no_holder(struct dm_bio_prison_cell *cell,
-				     struct bio_list *inmates)
-{
-	struct bio_prison *prison = cell->prison;
-
-	hlist_del(&cell->list);
-	bio_list_merge(inmates, &cell->bios);
-
-	mempool_free(cell, prison->cell_pool);
-}
-
-static void cell_release_no_holder(struct dm_bio_prison_cell *cell,
-				   struct bio_list *inmates)
-{
-	unsigned long flags;
-	struct bio_prison *prison = cell->prison;
-
-	spin_lock_irqsave(&prison->lock, flags);
-	__cell_release_no_holder(cell, inmates);
-	spin_unlock_irqrestore(&prison->lock, flags);
-}
-
-static void cell_error(struct dm_bio_prison_cell *cell)
-{
-	struct bio_prison *prison = cell->prison;
-	struct bio_list bios;
-	struct bio *bio;
-	unsigned long flags;
-
-	bio_list_init(&bios);
-
-	spin_lock_irqsave(&prison->lock, flags);
-	__cell_release(cell, &bios);
-	spin_unlock_irqrestore(&prison->lock, flags);
-
-	while ((bio = bio_list_pop(&bios)))
-		bio_io_error(bio);
-}
-
-/*----------------------------------------------------------------*/
-
-/*
- * We use the deferred set to keep track of pending reads to shared blocks.
- * We do this to ensure the new mapping caused by a write isn't performed
- * until these prior reads have completed.  Otherwise the insertion of the
- * new mapping could free the old block that the read bios are mapped to.
- */
-
-struct deferred_set;
-struct deferred_entry {
-	struct deferred_set *ds;
-	unsigned count;
-	struct list_head work_items;
-};
-
-struct deferred_set {
-	spinlock_t lock;
-	unsigned current_entry;
-	unsigned sweeper;
-	struct deferred_entry entries[DEFERRED_SET_SIZE];
-};
-
-static void ds_init(struct deferred_set *ds)
-{
-	int i;
-
-	spin_lock_init(&ds->lock);
-	ds->current_entry = 0;
-	ds->sweeper = 0;
-	for (i = 0; i < DEFERRED_SET_SIZE; i++) {
-		ds->entries[i].ds = ds;
-		ds->entries[i].count = 0;
-		INIT_LIST_HEAD(&ds->entries[i].work_items);
-	}
-}
-
-static struct deferred_entry *ds_inc(struct deferred_set *ds)
-{
-	unsigned long flags;
-	struct deferred_entry *entry;
-
-	spin_lock_irqsave(&ds->lock, flags);
-	entry = ds->entries + ds->current_entry;
-	entry->count++;
-	spin_unlock_irqrestore(&ds->lock, flags);
-
-	return entry;
-}
-
-static unsigned ds_next(unsigned index)
-{
-	return (index + 1) % DEFERRED_SET_SIZE;
-}
-
-static void __sweep(struct deferred_set *ds, struct list_head *head)
-{
-	while ((ds->sweeper != ds->current_entry) &&
-	       !ds->entries[ds->sweeper].count) {
-		list_splice_init(&ds->entries[ds->sweeper].work_items, head);
-		ds->sweeper = ds_next(ds->sweeper);
-	}
-
-	if ((ds->sweeper == ds->current_entry) && !ds->entries[ds->sweeper].count)
-		list_splice_init(&ds->entries[ds->sweeper].work_items, head);
-}
-
-static void ds_dec(struct deferred_entry *entry, struct list_head *head)
-{
-	unsigned long flags;
-
-	spin_lock_irqsave(&entry->ds->lock, flags);
-	BUG_ON(!entry->count);
-	--entry->count;
-	__sweep(entry->ds, head);
-	spin_unlock_irqrestore(&entry->ds->lock, flags);
-}
-
-/*
- * Returns 1 if deferred or 0 if no pending items to delay job.
- */
-static int ds_add_work(struct deferred_set *ds, struct list_head *work)
-{
-	int r = 1;
-	unsigned long flags;
-	unsigned next_entry;
-
-	spin_lock_irqsave(&ds->lock, flags);
-	if ((ds->sweeper == ds->current_entry) &&
-	    !ds->entries[ds->current_entry].count)
-		r = 0;
-	else {
-		list_add(work, &ds->entries[ds->current_entry].work_items);
-		next_entry = ds_next(ds->current_entry);
-		if (!ds->entries[next_entry].count)
-			ds->current_entry = next_entry;
-	}
-	spin_unlock_irqrestore(&ds->lock, flags);
-
-	return r;
-}
-
-/*----------------------------------------------------------------*/
-
-/*
->>>>>>> 89046f15
  * Key building.
  */
 static void build_data_key(struct dm_thin_device *td,
@@ -3058,23 +2685,13 @@
 	if (r)
 		goto bad_pool_target;
 
-<<<<<<< HEAD
 	dm_new_mapping_cache = kmem_cache_create("dm_thin_new_mapping",
 						 sizeof(struct new_mapping),
 						 __alignof__(struct new_mapping), 0, NULL);
 	if (!dm_new_mapping_cache) {
 		r = -ENOMEM;
-=======
-	r = -ENOMEM;
-
-	_cell_cache = KMEM_CACHE(dm_bio_prison_cell, 0);
-	if (!_cell_cache)
-		goto bad_cell_cache;
-
-	_new_mapping_cache = KMEM_CACHE(dm_thin_new_mapping, 0);
-	if (!_new_mapping_cache)
->>>>>>> 89046f15
 		goto bad_new_mapping_cache;
+	}
 
 	_endio_hook_cache = KMEM_CACHE(dm_thin_endio_hook, 0);
 	if (!_endio_hook_cache)
@@ -3085,11 +2702,8 @@
 bad_endio_hook_cache:
 	kmem_cache_destroy(_new_mapping_cache);
 bad_new_mapping_cache:
-<<<<<<< HEAD
-=======
 	kmem_cache_destroy(_cell_cache);
 bad_cell_cache:
->>>>>>> 89046f15
 	dm_unregister_target(&pool_target);
 bad_pool_target:
 	dm_unregister_target(&thin_target);
@@ -3101,15 +2715,8 @@
 {
 	dm_unregister_target(&thin_target);
 	dm_unregister_target(&pool_target);
-<<<<<<< HEAD
 	kmem_cache_destroy(dm_new_mapping_cache);
 	kmem_cache_destroy(dm_endio_hook_cache);
-=======
-
-	kmem_cache_destroy(_cell_cache);
-	kmem_cache_destroy(_new_mapping_cache);
-	kmem_cache_destroy(_endio_hook_cache);
->>>>>>> 89046f15
 }
 
 module_init(dm_thin_init);
