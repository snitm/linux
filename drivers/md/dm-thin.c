/*
 * Copyright (C) 2011 Red Hat UK.
 *
 * This file is released under the GPL.
 */

#include "dm-thin-metadata.h"
#include "dm-bio-prison.h"
#include "dm.h"

#include <linux/device-mapper.h>
#include <linux/dm-io.h>
#include <linux/dm-kcopyd.h>
#include <linux/list.h>
#include <linux/init.h>
#include <linux/module.h>
#include <linux/slab.h>

#define	DM_MSG_PREFIX	"thin"

/*
 * Tunable constants
 */
#define ENDIO_HOOK_POOL_SIZE 1024
#define MAPPING_POOL_SIZE 1024
#define PRISON_CELLS 1024
#define COMMIT_PERIOD HZ

/*
 * The block size of the device holding pool data must be
 * between 64KB and 1GB.
 */
#define DATA_DEV_BLOCK_SIZE_MIN_SECTORS (64 * 1024 >> SECTOR_SHIFT)
#define DATA_DEV_BLOCK_SIZE_MAX_SECTORS (1024 * 1024 * 1024 >> SECTOR_SHIFT)

/*
 * Device id is restricted to 24 bits.
 */
#define MAX_DEV_ID ((1 << 24) - 1)

/*
 * How do we handle breaking sharing of data blocks?
 * =================================================
 *
 * We use a standard copy-on-write btree to store the mappings for the
 * devices (note I'm talking about copy-on-write of the metadata here, not
 * the data).  When you take an internal snapshot you clone the root node
 * of the origin btree.  After this there is no concept of an origin or a
 * snapshot.  They are just two device trees that happen to point to the
 * same data blocks.
 *
 * When we get a write in we decide if it's to a shared data block using
 * some timestamp magic.  If it is, we have to break sharing.
 *
 * Let's say we write to a shared block in what was the origin.  The
 * steps are:
 *
 * i) plug io further to this physical block. (see bio_prison code).
 *
 * ii) quiesce any read io to that shared data block.  Obviously
 * including all devices that share this block.  (see deferred_set code)
 *
 * iii) copy the data block to a newly allocate block.  This step can be
 * missed out if the io covers the block. (schedule_copy).
 *
 * iv) insert the new mapping into the origin's btree
 * (process_prepared_mapping).  This act of inserting breaks some
 * sharing of btree nodes between the two devices.  Breaking sharing only
 * effects the btree of that specific device.  Btrees for the other
 * devices that share the block never change.  The btree for the origin
 * device as it was after the last commit is untouched, ie. we're using
 * persistent data structures in the functional programming sense.
 *
 * v) unplug io to this physical block, including the io that triggered
 * the breaking of sharing.
 *
 * Steps (ii) and (iii) occur in parallel.
 *
 * The metadata _doesn't_ need to be committed before the io continues.  We
 * get away with this because the io is always written to a _new_ block.
 * If there's a crash, then:
 *
 * - The origin mapping will point to the old origin block (the shared
 * one).  This will contain the data as it was before the io that triggered
 * the breaking of sharing came in.
 *
 * - The snap mapping still points to the old block.  As it would after
 * the commit.
 *
 * The downside of this scheme is the timestamp magic isn't perfect, and
 * will continue to think that data block in the snapshot device is shared
 * even after the write to the origin has broken sharing.  I suspect data
 * blocks will typically be shared by many different devices, so we're
 * breaking sharing n + 1 times, rather than n, where n is the number of
 * devices that reference this data block.  At the moment I think the
 * benefits far, far outweigh the disadvantages.
 */

/*----------------------------------------------------------------*/

/*
 * Key building.
 */
static void build_data_key(struct dm_thin_device *td,
			   dm_block_t b, struct cell_key *key)
{
	key->virtual = 0;
	key->dev = dm_thin_dev_id(td);
	key->block = b;
}

static void build_virtual_key(struct dm_thin_device *td, dm_block_t b,
			      struct cell_key *key)
{
	key->virtual = 1;
	key->dev = dm_thin_dev_id(td);
	key->block = b;
}

/*----------------------------------------------------------------*/

/*
 * A pool device ties together a metadata device and a data device.  It
 * also provides the interface for creating and destroying internal
 * devices.
 */
struct dm_thin_new_mapping;

/*
 * The pool runs in 3 modes.  Ordered in degraded order for comparisons.
 */
enum pool_mode {
	PM_WRITE,		/* metadata may be changed */
	PM_READ_ONLY,		/* metadata may not be changed */
	PM_FAIL,		/* all I/O fails */
};

struct pool_features {
	enum pool_mode mode;

	bool zero_new_blocks:1;
	bool discard_enabled:1;
	bool discard_passdown:1;
};

struct thin_c;
typedef void (*process_bio_fn)(struct thin_c *tc, struct bio *bio);
typedef void (*process_mapping_fn)(struct dm_thin_new_mapping *m);

struct pool {
	struct list_head list;
	struct dm_target *ti;	/* Only set if a pool target is bound */

	struct mapped_device *pool_md;
	struct block_device *md_dev;
	struct dm_pool_metadata *pmd;

	dm_block_t low_water_blocks;
	uint32_t sectors_per_block;
	int sectors_per_block_shift;

	struct pool_features pf;
	unsigned low_water_triggered:1;	/* A dm event has been sent */
	unsigned no_free_space:1;	/* A -ENOSPC warning has been issued */

	struct bio_prison *prison;
	struct dm_kcopyd_client *copier;

	struct workqueue_struct *wq;
	struct work_struct worker;
	struct delayed_work waker;

	unsigned long last_commit_jiffies;
	unsigned ref_count;

	spinlock_t lock;
	struct bio_list deferred_bios;
	struct bio_list deferred_flush_bios;
	struct list_head prepared_mappings;
	struct list_head prepared_discards;

	struct bio_list retry_on_resume_list;

	struct deferred_set *shared_read_ds;
	struct deferred_set *all_io_ds;

	struct dm_thin_new_mapping *next_mapping;
	mempool_t *mapping_pool;
	mempool_t *endio_hook_pool;

	process_bio_fn process_bio;
	process_bio_fn process_discard;

	process_mapping_fn process_prepared_mapping;
	process_mapping_fn process_prepared_discard;
};

static enum pool_mode get_pool_mode(struct pool *pool);
static void set_pool_mode(struct pool *pool, enum pool_mode mode);

/*
 * Target context for a pool.
 */
struct pool_c {
	struct dm_target *ti;
	struct pool *pool;
	struct dm_dev *data_dev;
	struct dm_dev *metadata_dev;
	struct dm_target_callbacks callbacks;

	dm_block_t low_water_blocks;
	struct pool_features pf;
};

/*
 * Target context for a thin.
 */
struct thin_c {
	struct dm_dev *pool_dev;
	struct dm_dev *origin_dev;
	dm_thin_id dev_id;

	struct pool *pool;
	struct dm_thin_device *td;
};

/*----------------------------------------------------------------*/

/*
 * A global list of pools that uses a struct mapped_device as a key.
 */
static struct dm_thin_pool_table {
	struct mutex mutex;
	struct list_head pools;
} dm_thin_pool_table;

static void pool_table_init(void)
{
	mutex_init(&dm_thin_pool_table.mutex);
	INIT_LIST_HEAD(&dm_thin_pool_table.pools);
}

static void __pool_table_insert(struct pool *pool)
{
	BUG_ON(!mutex_is_locked(&dm_thin_pool_table.mutex));
	list_add(&pool->list, &dm_thin_pool_table.pools);
}

static void __pool_table_remove(struct pool *pool)
{
	BUG_ON(!mutex_is_locked(&dm_thin_pool_table.mutex));
	list_del(&pool->list);
}

static struct pool *__pool_table_lookup(struct mapped_device *md)
{
	struct pool *pool = NULL, *tmp;

	BUG_ON(!mutex_is_locked(&dm_thin_pool_table.mutex));

	list_for_each_entry(tmp, &dm_thin_pool_table.pools, list) {
		if (tmp->pool_md == md) {
			pool = tmp;
			break;
		}
	}

	return pool;
}

static struct pool *__pool_table_lookup_metadata_dev(struct block_device *md_dev)
{
	struct pool *pool = NULL, *tmp;

	BUG_ON(!mutex_is_locked(&dm_thin_pool_table.mutex));

	list_for_each_entry(tmp, &dm_thin_pool_table.pools, list) {
		if (tmp->md_dev == md_dev) {
			pool = tmp;
			break;
		}
	}

	return pool;
}

/*----------------------------------------------------------------*/

struct dm_thin_endio_hook {
	struct thin_c *tc;
	struct deferred_entry *shared_read_entry;
	struct deferred_entry *all_io_entry;
	struct dm_thin_new_mapping *overwrite_mapping;
};

static void __requeue_bio_list(struct thin_c *tc, struct bio_list *master)
{
	struct bio *bio;
	struct bio_list bios;

	bio_list_init(&bios);
	bio_list_merge(&bios, master);
	bio_list_init(master);

	while ((bio = bio_list_pop(&bios))) {
		struct dm_thin_endio_hook *h = dm_get_mapinfo(bio)->ptr;

		if (h->tc == tc)
			bio_endio(bio, DM_ENDIO_REQUEUE);
		else
			bio_list_add(master, bio);
	}
}

static void requeue_io(struct thin_c *tc)
{
	struct pool *pool = tc->pool;
	unsigned long flags;

	spin_lock_irqsave(&pool->lock, flags);
	__requeue_bio_list(tc, &pool->deferred_bios);
	__requeue_bio_list(tc, &pool->retry_on_resume_list);
	spin_unlock_irqrestore(&pool->lock, flags);
}

/*
 * This section of code contains the logic for processing a thin device's IO.
 * Much of the code depends on pool object resources (lists, workqueues, etc)
 * but most is exclusively called from the thin target rather than the thin-pool
 * target.
 */

static dm_block_t get_bio_block(struct thin_c *tc, struct bio *bio)
{
	sector_t block_nr = bio->bi_sector;

	if (tc->pool->sectors_per_block_shift < 0)
		(void) sector_div(block_nr, tc->pool->sectors_per_block);
	else
		block_nr >>= tc->pool->sectors_per_block_shift;

	return block_nr;
}

static void remap(struct thin_c *tc, struct bio *bio, dm_block_t block)
{
	struct pool *pool = tc->pool;
	sector_t bi_sector = bio->bi_sector;

	bio->bi_bdev = tc->pool_dev->bdev;
	if (tc->pool->sectors_per_block_shift < 0)
		bio->bi_sector = (block * pool->sectors_per_block) +
				 sector_div(bi_sector, pool->sectors_per_block);
	else
		bio->bi_sector = (block << pool->sectors_per_block_shift) |
				(bi_sector & (pool->sectors_per_block - 1));
}

static void remap_to_origin(struct thin_c *tc, struct bio *bio)
{
	bio->bi_bdev = tc->origin_dev->bdev;
}

static int bio_triggers_commit(struct thin_c *tc, struct bio *bio)
{
	return (bio->bi_rw & (REQ_FLUSH | REQ_FUA)) &&
		dm_thin_changed_this_transaction(tc->td);
}

static void issue(struct thin_c *tc, struct bio *bio)
{
	struct pool *pool = tc->pool;
	unsigned long flags;

	if (!bio_triggers_commit(tc, bio)) {
		generic_make_request(bio);
		return;
	}

	/*
	 * Complete bio with an error if earlier I/O caused changes to
	 * the metadata that can't be committed e.g, due to I/O errors
	 * on the metadata device.
	 */
	if (dm_thin_aborted_changes(tc->td)) {
		bio_io_error(bio);
		return;
	}

	/*
	 * Batch together any bios that trigger commits and then issue a
	 * single commit for them in process_deferred_bios().
	 */
	spin_lock_irqsave(&pool->lock, flags);
	bio_list_add(&pool->deferred_flush_bios, bio);
	spin_unlock_irqrestore(&pool->lock, flags);
}

static void remap_to_origin_and_issue(struct thin_c *tc, struct bio *bio)
{
	remap_to_origin(tc, bio);
	issue(tc, bio);
}

static void remap_and_issue(struct thin_c *tc, struct bio *bio,
			    dm_block_t block)
{
	remap(tc, bio, block);
	issue(tc, bio);
}

/*
 * wake_worker() is used when new work is queued and when pool_resume is
 * ready to continue deferred IO processing.
 */
static void wake_worker(struct pool *pool)
{
	queue_work(pool->wq, &pool->worker);
}

/*----------------------------------------------------------------*/

/*
 * Bio endio functions.
 */
struct dm_thin_new_mapping {
	struct list_head list;

	unsigned quiesced:1;
	unsigned prepared:1;
	unsigned pass_discard:1;

	struct thin_c *tc;
	dm_block_t virt_block;
	dm_block_t data_block;
	struct dm_bio_prison_cell *cell, *cell2;
	int err;

	/*
	 * If the bio covers the whole area of a block then we can avoid
	 * zeroing or copying.  Instead this bio is hooked.  The bio will
	 * still be in the cell, so care has to be taken to avoid issuing
	 * the bio twice.
	 */
	struct bio *bio;
	bio_end_io_t *saved_bi_end_io;
};

static void __maybe_add_mapping(struct dm_thin_new_mapping *m)
{
	struct pool *pool = m->tc->pool;

	if (m->quiesced && m->prepared) {
		list_add(&m->list, &pool->prepared_mappings);
		wake_worker(pool);
	}
}

static void copy_complete(int read_err, unsigned long write_err, void *context)
{
	unsigned long flags;
	struct dm_thin_new_mapping *m = context;
	struct pool *pool = m->tc->pool;

	m->err = read_err || write_err ? -EIO : 0;

	spin_lock_irqsave(&pool->lock, flags);
	m->prepared = 1;
	__maybe_add_mapping(m);
	spin_unlock_irqrestore(&pool->lock, flags);
}

static void overwrite_endio(struct bio *bio, int err)
{
	unsigned long flags;
	struct dm_thin_endio_hook *h = dm_get_mapinfo(bio)->ptr;
	struct dm_thin_new_mapping *m = h->overwrite_mapping;
	struct pool *pool = m->tc->pool;

	m->err = err;

	spin_lock_irqsave(&pool->lock, flags);
	m->prepared = 1;
	__maybe_add_mapping(m);
	spin_unlock_irqrestore(&pool->lock, flags);
}

/*----------------------------------------------------------------*/

/*
 * Workqueue.
 */

/*
 * Prepared mapping jobs.
 */

/*
 * This sends the bios in the cell back to the deferred_bios list.
 */
static void cell_defer(struct thin_c *tc, struct dm_bio_prison_cell *cell,
		       dm_block_t data_block)
{
	struct pool *pool = tc->pool;
	unsigned long flags;

	spin_lock_irqsave(&pool->lock, flags);
	cell_release(cell, &pool->deferred_bios);
	spin_unlock_irqrestore(&tc->pool->lock, flags);

	wake_worker(pool);
}

/*
 * Same as cell_defer above, except it omits one particular detainee,
 * a write bio that covers the block and has already been processed.
 */
static void cell_defer_except(struct thin_c *tc, struct dm_bio_prison_cell *cell)
{
	struct bio_list bios;
	struct pool *pool = tc->pool;
	unsigned long flags;

	bio_list_init(&bios);

	spin_lock_irqsave(&pool->lock, flags);
	cell_release_no_holder(cell, &pool->deferred_bios);
	spin_unlock_irqrestore(&pool->lock, flags);

	wake_worker(pool);
}

static void process_prepared_mapping_fail(struct dm_thin_new_mapping *m)
{
	if (m->bio)
		m->bio->bi_end_io = m->saved_bi_end_io;
	cell_error(m->cell);
	list_del(&m->list);
	mempool_free(m, m->tc->pool->mapping_pool);
}
static void process_prepared_mapping(struct dm_thin_new_mapping *m)
{
	struct thin_c *tc = m->tc;
	struct bio *bio;
	int r;

	bio = m->bio;
	if (bio)
		bio->bi_end_io = m->saved_bi_end_io;

	if (m->err) {
		cell_error(m->cell);
		goto out;
	}

	/*
	 * Commit the prepared block into the mapping btree.
	 * Any I/O for this block arriving after this point will get
	 * remapped to it directly.
	 */
	r = dm_thin_insert_block(tc->td, m->virt_block, m->data_block);
	if (r) {
		DMERR("dm_thin_insert_block() failed");
		cell_error(m->cell);
		goto out;
	}

	/*
	 * Release any bios held while the block was being provisioned.
	 * If we are processing a write bio that completely covers the block,
	 * we already processed it so can ignore it now when processing
	 * the bios in the cell.
	 */
	if (bio) {
		cell_defer_except(tc, m->cell);
		bio_endio(bio, 0);
	} else
		cell_defer(tc, m->cell, m->data_block);

out:
	list_del(&m->list);
	mempool_free(m, tc->pool->mapping_pool);
}

static void process_prepared_discard_fail(struct dm_thin_new_mapping *m)
{
	struct thin_c *tc = m->tc;

	bio_io_error(m->bio);
	cell_defer_except(tc, m->cell);
	cell_defer_except(tc, m->cell2);
	mempool_free(m, tc->pool->mapping_pool);
}

static void process_prepared_discard_passdown(struct dm_thin_new_mapping *m)
{
	struct thin_c *tc = m->tc;

	if (m->pass_discard)
		remap_and_issue(tc, m->bio, m->data_block);
	else
		bio_endio(m->bio, 0);

	cell_defer_except(tc, m->cell);
	cell_defer_except(tc, m->cell2);
	mempool_free(m, tc->pool->mapping_pool);
}

static void process_prepared_discard(struct dm_thin_new_mapping *m)
{
	int r;
	struct thin_c *tc = m->tc;

	r = dm_thin_remove_block(tc->td, m->virt_block);
	if (r)
		DMERR("dm_thin_remove_block() failed");

	process_prepared_discard_passdown(m);
}

static void process_prepared(struct pool *pool, struct list_head *head,
			     process_mapping_fn *fn)
{
	unsigned long flags;
	struct list_head maps;
	struct dm_thin_new_mapping *m, *tmp;

	INIT_LIST_HEAD(&maps);
	spin_lock_irqsave(&pool->lock, flags);
	list_splice_init(head, &maps);
	spin_unlock_irqrestore(&pool->lock, flags);

	list_for_each_entry_safe(m, tmp, &maps, list)
		(*fn)(m);
}

/*
 * Deferred bio jobs.
 */
static int io_overlaps_block(struct pool *pool, struct bio *bio)
{
	return bio->bi_size == (pool->sectors_per_block << SECTOR_SHIFT);
}

static int io_overwrites_block(struct pool *pool, struct bio *bio)
{
	return (bio_data_dir(bio) == WRITE) &&
		io_overlaps_block(pool, bio);
}

static void save_and_set_endio(struct bio *bio, bio_end_io_t **save,
			       bio_end_io_t *fn)
{
	*save = bio->bi_end_io;
	bio->bi_end_io = fn;
}

static int ensure_next_mapping(struct pool *pool)
{
	if (pool->next_mapping)
		return 0;

	pool->next_mapping = mempool_alloc(pool->mapping_pool, GFP_ATOMIC);

	return pool->next_mapping ? 0 : -ENOMEM;
}

static struct dm_thin_new_mapping *get_next_mapping(struct pool *pool)
{
	struct dm_thin_new_mapping *r = pool->next_mapping;

	BUG_ON(!pool->next_mapping);

	pool->next_mapping = NULL;

	return r;
}

static void schedule_copy(struct thin_c *tc, dm_block_t virt_block,
			  struct dm_dev *origin, dm_block_t data_origin,
			  dm_block_t data_dest,
			  struct dm_bio_prison_cell *cell, struct bio *bio)
{
	int r;
	struct pool *pool = tc->pool;
	struct dm_thin_new_mapping *m = get_next_mapping(pool);

	INIT_LIST_HEAD(&m->list);
	m->quiesced = 0;
	m->prepared = 0;
	m->tc = tc;
	m->virt_block = virt_block;
	m->data_block = data_dest;
	m->cell = cell;
	m->err = 0;
	m->bio = NULL;

	if (!ds_add_work(pool->shared_read_ds, &m->list))
		m->quiesced = 1;

	/*
	 * IO to pool_dev remaps to the pool target's data_dev.
	 *
	 * If the whole block of data is being overwritten, we can issue the
	 * bio immediately. Otherwise we use kcopyd to clone the data first.
	 */
	if (io_overwrites_block(pool, bio)) {
		struct dm_thin_endio_hook *h = dm_get_mapinfo(bio)->ptr;

		h->overwrite_mapping = m;
		m->bio = bio;
		save_and_set_endio(bio, &m->saved_bi_end_io, overwrite_endio);
		remap_and_issue(tc, bio, data_dest);
	} else {
		struct dm_io_region from, to;

		from.bdev = origin->bdev;
		from.sector = data_origin * pool->sectors_per_block;
		from.count = pool->sectors_per_block;

		to.bdev = tc->pool_dev->bdev;
		to.sector = data_dest * pool->sectors_per_block;
		to.count = pool->sectors_per_block;

		r = dm_kcopyd_copy(pool->copier, &from, 1, &to,
				   0, copy_complete, m);
		if (r < 0) {
			mempool_free(m, pool->mapping_pool);
			DMERR("dm_kcopyd_copy() failed");
			cell_error(cell);
		}
	}
}

static void schedule_internal_copy(struct thin_c *tc, dm_block_t virt_block,
				   dm_block_t data_origin, dm_block_t data_dest,
				   struct dm_bio_prison_cell *cell, struct bio *bio)
{
	schedule_copy(tc, virt_block, tc->pool_dev,
		      data_origin, data_dest, cell, bio);
}

static void schedule_external_copy(struct thin_c *tc, dm_block_t virt_block,
				   dm_block_t data_dest,
				   struct dm_bio_prison_cell *cell, struct bio *bio)
{
	schedule_copy(tc, virt_block, tc->origin_dev,
		      virt_block, data_dest, cell, bio);
}

static void schedule_zero(struct thin_c *tc, dm_block_t virt_block,
			  dm_block_t data_block, struct dm_bio_prison_cell *cell,
			  struct bio *bio)
{
	struct pool *pool = tc->pool;
	struct dm_thin_new_mapping *m = get_next_mapping(pool);

	INIT_LIST_HEAD(&m->list);
	m->quiesced = 1;
	m->prepared = 0;
	m->tc = tc;
	m->virt_block = virt_block;
	m->data_block = data_block;
	m->cell = cell;
	m->err = 0;
	m->bio = NULL;

	/*
	 * If the whole block of data is being overwritten or we are not
	 * zeroing pre-existing data, we can issue the bio immediately.
	 * Otherwise we use kcopyd to zero the data first.
	 */
	if (!pool->pf.zero_new_blocks)
		process_prepared_mapping(m);

	else if (io_overwrites_block(pool, bio)) {
		struct dm_thin_endio_hook *h = dm_get_mapinfo(bio)->ptr;

		h->overwrite_mapping = m;
		m->bio = bio;
		save_and_set_endio(bio, &m->saved_bi_end_io, overwrite_endio);
		remap_and_issue(tc, bio, data_block);
	} else {
		int r;
		struct dm_io_region to;

		to.bdev = tc->pool_dev->bdev;
		to.sector = data_block * pool->sectors_per_block;
		to.count = pool->sectors_per_block;

		r = dm_kcopyd_zero(pool->copier, 1, &to, 0, copy_complete, m);
		if (r < 0) {
			mempool_free(m, pool->mapping_pool);
			DMERR("dm_kcopyd_zero() failed");
			cell_error(cell);
		}
	}
}

static int commit(struct pool *pool)
{
	int r;

	r = dm_pool_commit_metadata(pool->pmd);
	if (r)
		DMERR("commit failed, error = %d", r);

	return r;
}

/*
 * A non-zero return indicates read_only or fail_io mode.
 * Many callers don't care about the return value.
 */
static int commit_or_fallback(struct pool *pool)
{
	int r;

	if (get_pool_mode(pool) != PM_WRITE)
		return -EINVAL;

	r = commit(pool);
	if (r)
		set_pool_mode(pool, PM_READ_ONLY);

	return r;
}

static int alloc_data_block(struct thin_c *tc, dm_block_t *result)
{
	int r;
	dm_block_t free_blocks;
	unsigned long flags;
	struct pool *pool = tc->pool;

	r = dm_pool_get_free_block_count(pool->pmd, &free_blocks);
	if (r)
		return r;

	if (free_blocks <= pool->low_water_blocks && !pool->low_water_triggered) {
		DMWARN("%s: reached low water mark, sending event.",
		       dm_device_name(pool->pool_md));
		spin_lock_irqsave(&pool->lock, flags);
		pool->low_water_triggered = 1;
		spin_unlock_irqrestore(&pool->lock, flags);
		dm_table_event(pool->ti->table);
	}

	if (!free_blocks) {
		if (pool->no_free_space)
			return -ENOSPC;
		else {
			/*
			 * Try to commit to see if that will free up some
			 * more space.
			 */
			(void) commit_or_fallback(pool);

			r = dm_pool_get_free_block_count(pool->pmd, &free_blocks);
			if (r)
				return r;

			/*
			 * If we still have no space we set a flag to avoid
			 * doing all this checking and return -ENOSPC.
			 */
			if (!free_blocks) {
				DMWARN("%s: no free space available.",
				       dm_device_name(pool->pool_md));
				spin_lock_irqsave(&pool->lock, flags);
				pool->no_free_space = 1;
				spin_unlock_irqrestore(&pool->lock, flags);
				return -ENOSPC;
			}
		}
	}

	r = dm_pool_alloc_data_block(pool->pmd, result);
	if (r)
		return r;

	return 0;
}

/*
 * If we have run out of space, queue bios until the device is
 * resumed, presumably after having been reloaded with more space.
 */
static void retry_on_resume(struct bio *bio)
{
	struct dm_thin_endio_hook *h = dm_get_mapinfo(bio)->ptr;
	struct thin_c *tc = h->tc;
	struct pool *pool = tc->pool;
	unsigned long flags;

	spin_lock_irqsave(&pool->lock, flags);
	bio_list_add(&pool->retry_on_resume_list, bio);
	spin_unlock_irqrestore(&pool->lock, flags);
}

static void no_space(struct dm_bio_prison_cell *cell)
{
	struct bio *bio;
	struct bio_list bios;

	bio_list_init(&bios);
	cell_release(cell, &bios);

	while ((bio = bio_list_pop(&bios)))
		retry_on_resume(bio);
}

static void process_discard(struct thin_c *tc, struct bio *bio)
{
	int r;
	unsigned long flags;
	struct pool *pool = tc->pool;
	struct dm_bio_prison_cell *cell, *cell2;
	struct cell_key key, key2;
	dm_block_t block = get_bio_block(tc, bio);
	struct dm_thin_lookup_result lookup_result;
	struct dm_thin_new_mapping *m;

	build_virtual_key(tc->td, block, &key);
	if (bio_detain(tc->pool->prison, &key, bio, &cell))
		return;

	r = dm_thin_find_block(tc->td, block, 1, &lookup_result);
	switch (r) {
	case 0:
		/*
		 * Check nobody is fiddling with this pool block.  This can
		 * happen if someone's in the process of breaking sharing
		 * on this block.
		 */
		build_data_key(tc->td, lookup_result.block, &key2);
		if (bio_detain(tc->pool->prison, &key2, bio, &cell2)) {
			cell_release_singleton(cell, bio);
			break;
		}

		if (io_overlaps_block(pool, bio)) {
			/*
			 * IO may still be going to the destination block.  We must
			 * quiesce before we can do the removal.
			 */
			m = get_next_mapping(pool);
			m->tc = tc;
			m->pass_discard = (!lookup_result.shared) && pool->pf.discard_passdown;
			m->virt_block = block;
			m->data_block = lookup_result.block;
			m->cell = cell;
			m->cell2 = cell2;
			m->err = 0;
			m->bio = bio;

			if (!ds_add_work(pool->all_io_ds, &m->list)) {
				spin_lock_irqsave(&pool->lock, flags);
				list_add(&m->list, &pool->prepared_discards);
				spin_unlock_irqrestore(&pool->lock, flags);
				wake_worker(pool);
			}
		} else {
			/*
			 * The DM core makes sure that the discard doesn't span
			 * a block boundary.  So we submit the discard of a
			 * partial block appropriately.
			 */
			cell_release_singleton(cell, bio);
			cell_release_singleton(cell2, bio);
			if ((!lookup_result.shared) && pool->pf.discard_passdown)
				remap_and_issue(tc, bio, lookup_result.block);
			else
				bio_endio(bio, 0);
		}
		break;

	case -ENODATA:
		/*
		 * It isn't provisioned, just forget it.
		 */
		cell_release_singleton(cell, bio);
		bio_endio(bio, 0);
		break;

	default:
		DMERR("discard: find block unexpectedly returned %d", r);
		cell_release_singleton(cell, bio);
		bio_io_error(bio);
		break;
	}
}

static void break_sharing(struct thin_c *tc, struct bio *bio, dm_block_t block,
			  struct cell_key *key,
			  struct dm_thin_lookup_result *lookup_result,
			  struct dm_bio_prison_cell *cell)
{
	int r;
	dm_block_t data_block;

	r = alloc_data_block(tc, &data_block);
	switch (r) {
	case 0:
		schedule_internal_copy(tc, block, lookup_result->block,
				       data_block, cell, bio);
		break;

	case -ENOSPC:
		no_space(cell);
		break;

	default:
		DMERR("%s: alloc_data_block() failed, error = %d", __func__, r);
		cell_error(cell);
		break;
	}
}

static void process_shared_bio(struct thin_c *tc, struct bio *bio,
			       dm_block_t block,
			       struct dm_thin_lookup_result *lookup_result)
{
	struct dm_bio_prison_cell *cell;
	struct pool *pool = tc->pool;
	struct cell_key key;

	/*
	 * If cell is already occupied, then sharing is already in the process
	 * of being broken so we have nothing further to do here.
	 */
	build_data_key(tc->td, lookup_result->block, &key);
	if (bio_detain(pool->prison, &key, bio, &cell))
		return;

	if (bio_data_dir(bio) == WRITE && bio->bi_size)
		break_sharing(tc, bio, block, &key, lookup_result, cell);
	else {
		struct dm_thin_endio_hook *h = dm_get_mapinfo(bio)->ptr;

		h->shared_read_entry = ds_inc(pool->shared_read_ds);

		cell_release_singleton(cell, bio);
		remap_and_issue(tc, bio, lookup_result->block);
	}
}

static void provision_block(struct thin_c *tc, struct bio *bio, dm_block_t block,
			    struct dm_bio_prison_cell *cell)
{
	int r;
	dm_block_t data_block;

	/*
	 * Remap empty bios (flushes) immediately, without provisioning.
	 */
	if (!bio->bi_size) {
		cell_release_singleton(cell, bio);
		remap_and_issue(tc, bio, 0);
		return;
	}

	/*
	 * Fill read bios with zeroes and complete them immediately.
	 */
	if (bio_data_dir(bio) == READ) {
		zero_fill_bio(bio);
		cell_release_singleton(cell, bio);
		bio_endio(bio, 0);
		return;
	}

	r = alloc_data_block(tc, &data_block);
	switch (r) {
	case 0:
		if (tc->origin_dev)
			schedule_external_copy(tc, block, data_block, cell, bio);
		else
			schedule_zero(tc, block, data_block, cell, bio);
		break;

	case -ENOSPC:
		no_space(cell);
		break;

	default:
		DMERR("%s: alloc_data_block() failed, error = %d", __func__, r);
		set_pool_mode(tc->pool, PM_READ_ONLY);
		cell_error(cell);
		break;
	}
}

static void process_bio(struct thin_c *tc, struct bio *bio)
{
	int r;
	dm_block_t block = get_bio_block(tc, bio);
	struct dm_bio_prison_cell *cell;
	struct cell_key key;
	struct dm_thin_lookup_result lookup_result;

	/*
	 * If cell is already occupied, then the block is already
	 * being provisioned so we have nothing further to do here.
	 */
	build_virtual_key(tc->td, block, &key);
	if (bio_detain(tc->pool->prison, &key, bio, &cell))
		return;

	r = dm_thin_find_block(tc->td, block, 1, &lookup_result);
	switch (r) {
	case 0:
		/*
		 * We can release this cell now.  This thread is the only
		 * one that puts bios into a cell, and we know there were
		 * no preceding bios.
		 */
		/*
		 * TODO: this will probably have to change when discard goes
		 * back in.
		 */
		cell_release_singleton(cell, bio);

		if (lookup_result.shared)
			process_shared_bio(tc, bio, block, &lookup_result);
		else
			remap_and_issue(tc, bio, lookup_result.block);
		break;

	case -ENODATA:
		if (bio_data_dir(bio) == READ && tc->origin_dev) {
			cell_release_singleton(cell, bio);
			remap_to_origin_and_issue(tc, bio);
		} else
			provision_block(tc, bio, block, cell);
		break;

	default:
		DMERR("dm_thin_find_block() failed, error = %d", r);
		cell_release_singleton(cell, bio);
		bio_io_error(bio);
		break;
	}
}

static void process_bio_read_only(struct thin_c *tc, struct bio *bio)
{
	int r;
	int rw = bio_data_dir(bio);
	dm_block_t block = get_bio_block(tc, bio);
	struct dm_thin_lookup_result lookup_result;

	r = dm_thin_find_block(tc->td, block, 1, &lookup_result);
	switch (r) {
	case 0:
		if (lookup_result.shared && (rw == WRITE) && bio->bi_size)
			bio_io_error(bio);
		else
			remap_and_issue(tc, bio, lookup_result.block);
		break;

	case -ENODATA:
		if (rw != READ) {
			bio_io_error(bio);
			break;
		}

		if (tc->origin_dev) {
			remap_to_origin_and_issue(tc, bio);
			break;
		}

		zero_fill_bio(bio);
		bio_endio(bio, 0);
		break;

	default:
		DMERR("dm_thin_find_block() failed, error = %d", r);
		bio_io_error(bio);
		break;
	}
}

static void process_bio_fail(struct thin_c *tc, struct bio *bio)
{
	bio_io_error(bio);
}

static int need_commit_due_to_time(struct pool *pool)
{
	return jiffies < pool->last_commit_jiffies ||
	       jiffies > pool->last_commit_jiffies + COMMIT_PERIOD;
}

static void process_deferred_bios(struct pool *pool)
{
	unsigned long flags;
	struct bio *bio;
	struct bio_list bios;

	bio_list_init(&bios);

	spin_lock_irqsave(&pool->lock, flags);
	bio_list_merge(&bios, &pool->deferred_bios);
	bio_list_init(&pool->deferred_bios);
	spin_unlock_irqrestore(&pool->lock, flags);

	while ((bio = bio_list_pop(&bios))) {
		struct dm_thin_endio_hook *h = dm_get_mapinfo(bio)->ptr;
		struct thin_c *tc = h->tc;

		/*
		 * If we've got no free new_mapping structs, and processing
		 * this bio might require one, we pause until there are some
		 * prepared mappings to process.
		 */
		if (ensure_next_mapping(pool)) {
			spin_lock_irqsave(&pool->lock, flags);
			bio_list_merge(&pool->deferred_bios, &bios);
			spin_unlock_irqrestore(&pool->lock, flags);

			break;
		}

		if (bio->bi_rw & REQ_DISCARD)
			pool->process_discard(tc, bio);
		else
			pool->process_bio(tc, bio);
	}

	/*
	 * If there are any deferred flush bios, we must commit
	 * the metadata before issuing them.
	 */
	bio_list_init(&bios);
	spin_lock_irqsave(&pool->lock, flags);
	bio_list_merge(&bios, &pool->deferred_flush_bios);
	bio_list_init(&pool->deferred_flush_bios);
	spin_unlock_irqrestore(&pool->lock, flags);

	if (bio_list_empty(&bios) && !need_commit_due_to_time(pool))
		return;

	if (commit_or_fallback(pool)) {
		while ((bio = bio_list_pop(&bios)))
			bio_io_error(bio);
		return;
	}
	pool->last_commit_jiffies = jiffies;

	while ((bio = bio_list_pop(&bios)))
		generic_make_request(bio);
}

static void do_worker(struct work_struct *ws)
{
	struct pool *pool = container_of(ws, struct pool, worker);

	process_prepared(pool, &pool->prepared_mappings, &pool->process_prepared_mapping);
	process_prepared(pool, &pool->prepared_discards, &pool->process_prepared_discard);
	process_deferred_bios(pool);
}

/*
 * We want to commit periodically so that not too much
 * unwritten data builds up.
 */
static void do_waker(struct work_struct *ws)
{
	struct pool *pool = container_of(to_delayed_work(ws), struct pool, waker);
	wake_worker(pool);
	queue_delayed_work(pool->wq, &pool->waker, COMMIT_PERIOD);
}

/*----------------------------------------------------------------*/

static enum pool_mode get_pool_mode(struct pool *pool)
{
	return pool->pf.mode;
}

static void set_pool_mode(struct pool *pool, enum pool_mode mode)
{
	int r;

	pool->pf.mode = mode;

	switch (mode) {
	case PM_FAIL:
		DMERR("switching pool to failure mode");
		pool->process_bio = process_bio_fail;
		pool->process_discard = process_bio_fail;
		pool->process_prepared_mapping = process_prepared_mapping_fail;
		pool->process_prepared_discard = process_prepared_discard_fail;
		break;

	case PM_READ_ONLY:
		DMERR("switching pool to read-only mode");
		r = dm_pool_abort_metadata(pool->pmd);
		if (r) {
			DMERR("aborting transaction failed");
			set_pool_mode(pool, PM_FAIL);
		} else {
			dm_pool_metadata_read_only(pool->pmd);
			pool->process_bio = process_bio_read_only;
			pool->process_discard = process_discard;
			pool->process_prepared_mapping = process_prepared_mapping_fail;
			pool->process_prepared_discard = process_prepared_discard_passdown;
		}
		break;

	case PM_WRITE:
		pool->process_bio = process_bio;
		pool->process_discard = process_discard;
		pool->process_prepared_mapping = process_prepared_mapping;
		pool->process_prepared_discard = process_prepared_discard;
		break;
	}
}

/*----------------------------------------------------------------*/

/*
 * Mapping functions.
 */

/*
 * Called only while mapping a thin bio to hand it over to the workqueue.
 */
static void thin_defer_bio(struct thin_c *tc, struct bio *bio)
{
	unsigned long flags;
	struct pool *pool = tc->pool;

	spin_lock_irqsave(&pool->lock, flags);
	bio_list_add(&pool->deferred_bios, bio);
	spin_unlock_irqrestore(&pool->lock, flags);

	wake_worker(pool);
}

static struct dm_thin_endio_hook *thin_hook_bio(struct thin_c *tc, struct bio *bio)
{
	struct pool *pool = tc->pool;
	struct dm_thin_endio_hook *h = mempool_alloc(pool->endio_hook_pool, GFP_NOIO);

	h->tc = tc;
	h->shared_read_entry = NULL;
	h->all_io_entry = bio->bi_rw & REQ_DISCARD ? NULL : ds_inc(pool->all_io_ds);
	h->overwrite_mapping = NULL;

	return h;
}

/*
 * Non-blocking function called from the thin target's map function.
 */
static int thin_bio_map(struct dm_target *ti, struct bio *bio,
			union map_info *map_context)
{
	int r;
	struct thin_c *tc = ti->private;
	dm_block_t block = get_bio_block(tc, bio);
	struct dm_thin_device *td = tc->td;
	struct dm_thin_lookup_result result;

	map_context->ptr = thin_hook_bio(tc, bio);

	if (get_pool_mode(tc->pool) == PM_FAIL) {
		bio_io_error(bio);
		return DM_MAPIO_SUBMITTED;
	}

	if (bio->bi_rw & (REQ_DISCARD | REQ_FLUSH | REQ_FUA)) {
		thin_defer_bio(tc, bio);
		return DM_MAPIO_SUBMITTED;
	}

	r = dm_thin_find_block(td, block, 0, &result);

	/*
	 * Note that we defer readahead too.
	 */
	switch (r) {
	case 0:
		if (unlikely(result.shared)) {
			/*
			 * We have a race condition here between the
			 * result.shared value returned by the lookup and
			 * snapshot creation, which may cause new
			 * sharing.
			 *
			 * To avoid this always quiesce the origin before
			 * taking the snap.  You want to do this anyway to
			 * ensure a consistent application view
			 * (i.e. lockfs).
			 *
			 * More distant ancestors are irrelevant. The
			 * shared flag will be set in their case.
			 */
			thin_defer_bio(tc, bio);
			r = DM_MAPIO_SUBMITTED;
		} else {
			remap(tc, bio, result.block);
			r = DM_MAPIO_REMAPPED;
		}
		break;

	case -ENODATA:
		if (get_pool_mode(tc->pool) == PM_READ_ONLY) {
			/*
			 * This block isn't provisioned, and we have no way
			 * of doing so.  Just error it.
			 */
			bio_io_error(bio);
			r = DM_MAPIO_SUBMITTED;
			break;
		}
		/* fall through */

	case -EWOULDBLOCK:
		/*
		 * In future, the failed dm_thin_find_block above could
		 * provide the hint to load the metadata into cache.
		 */
		thin_defer_bio(tc, bio);
		r = DM_MAPIO_SUBMITTED;
		break;

	default:
		/*
		 * Must always call bio_io_error on failure.
		 * dm_thin_find_block can fail with -EINVAL if the
		 * pool is switched to fail-io mode.
		 */
		bio_io_error(bio);
		r = DM_MAPIO_SUBMITTED;
		break;
	}

	return r;
}

static int pool_is_congested(struct dm_target_callbacks *cb, int bdi_bits)
{
	int r;
	unsigned long flags;
	struct pool_c *pt = container_of(cb, struct pool_c, callbacks);

	spin_lock_irqsave(&pt->pool->lock, flags);
	r = !bio_list_empty(&pt->pool->retry_on_resume_list);
	spin_unlock_irqrestore(&pt->pool->lock, flags);

	if (!r) {
		struct request_queue *q = bdev_get_queue(pt->data_dev->bdev);
		r = bdi_congested(&q->backing_dev_info, bdi_bits);
	}

	return r;
}

static void __requeue_bios(struct pool *pool)
{
	bio_list_merge(&pool->deferred_bios, &pool->retry_on_resume_list);
	bio_list_init(&pool->retry_on_resume_list);
}

/*----------------------------------------------------------------
 * Binding of control targets to a pool object
 *--------------------------------------------------------------*/
static bool data_dev_supports_discard(struct pool_c *pt)
{
	struct request_queue *q = bdev_get_queue(pt->data_dev->bdev);
	return q && blk_queue_discard(q);
}

<<<<<<< HEAD
static void disable_passdown_if_not_supported(struct pool_c *pt, struct pool_features *pf)
=======
static void disable_passdown_if_not_supported(struct pool_c *pt,
					      struct pool_features *pf)
>>>>>>> 8cb88784
{
	/*
	 * If discard_passdown was enabled verify that the data device
	 * supports discards.  Disable discard_passdown if not; otherwise
	 * -EOPNOTSUPP will be returned.
	 */
	if (pf->discard_passdown && !data_dev_supports_discard(pt)) {
		char buf[BDEVNAME_SIZE];
		DMWARN("Discard unsupported by data device (%s): Disabling discard passdown.",
		       bdevname(pt->data_dev->bdev, buf));
<<<<<<< HEAD
		pf->discard_passdown = 0;
=======
		pf->discard_passdown = false;
>>>>>>> 8cb88784
	}
}

static int bind_control_target(struct pool *pool, struct dm_target *ti)
{
	struct pool_c *pt = ti->private;

	/*
	 * We want to make sure that degraded pools are never upgraded.
	 */
	enum pool_mode old_mode = pool->pf.mode;
	enum pool_mode new_mode = pt->pf.mode;

	if (old_mode > new_mode)
		new_mode = old_mode;

	pool->ti = ti;
	pool->low_water_blocks = pt->low_water_blocks;
	pool->pf = pt->pf;

	disable_passdown_if_not_supported(pt, &pool->pf);
	set_pool_mode(pool, new_mode);

	return 0;
}

static void unbind_control_target(struct pool *pool, struct dm_target *ti)
{
	if (pool->ti == ti)
		pool->ti = NULL;
}

/*----------------------------------------------------------------
 * Pool creation
 *--------------------------------------------------------------*/
/* Initialize pool features. */
static void pool_features_init(struct pool_features *pf)
{
	pf->mode = PM_WRITE;
	pf->zero_new_blocks = true;
	pf->discard_enabled = true;
	pf->discard_passdown = true;
}

static void __pool_destroy(struct pool *pool)
{
	__pool_table_remove(pool);

	if (dm_pool_metadata_close(pool->pmd) < 0)
		DMWARN("%s: dm_pool_metadata_close() failed.", __func__);

	prison_destroy(pool->prison);
	dm_kcopyd_client_destroy(pool->copier);

	if (pool->wq)
		destroy_workqueue(pool->wq);

	if (pool->next_mapping)
		mempool_free(pool->next_mapping, pool->mapping_pool);
	mempool_destroy(pool->mapping_pool);
	mempool_destroy(pool->endio_hook_pool);
	ds_destroy(pool->shared_read_ds);
	ds_destroy(pool->all_io_ds);
	kfree(pool);
}

static struct kmem_cache *_new_mapping_cache;
static struct kmem_cache *_endio_hook_cache;

static struct pool *pool_create(struct mapped_device *pool_md,
				struct block_device *metadata_dev,
				unsigned long block_size,
				int read_only, char **error)
{
	int r;
	void *err_p;
	struct pool *pool;
	struct dm_pool_metadata *pmd;
	bool format_device = read_only ? false : true;

	pmd = dm_pool_metadata_open(metadata_dev, block_size, format_device);
	if (IS_ERR(pmd)) {
		*error = "Error creating metadata object";
		return (struct pool *)pmd;
	}

	pool = kmalloc(sizeof(*pool), GFP_KERNEL);
	if (!pool) {
		*error = "Error allocating memory for pool";
		err_p = ERR_PTR(-ENOMEM);
		goto bad_pool;
	}

	pool->pmd = pmd;
	pool->sectors_per_block = block_size;
	if (block_size & (block_size - 1))
		pool->sectors_per_block_shift = -1;
	else
		pool->sectors_per_block_shift = __ffs(block_size);
	pool->low_water_blocks = 0;
	pool_features_init(&pool->pf);
	pool->prison = prison_create(PRISON_CELLS);
	if (!pool->prison) {
		*error = "Error creating pool's bio prison";
		err_p = ERR_PTR(-ENOMEM);
		goto bad_prison;
	}

	pool->copier = dm_kcopyd_client_create();
	if (IS_ERR(pool->copier)) {
		r = PTR_ERR(pool->copier);
		*error = "Error creating pool's kcopyd client";
		err_p = ERR_PTR(r);
		goto bad_kcopyd_client;
	}

	/*
	 * Create singlethreaded workqueue that will service all devices
	 * that use this metadata.
	 */
	pool->wq = alloc_ordered_workqueue("dm-" DM_MSG_PREFIX, WQ_MEM_RECLAIM);
	if (!pool->wq) {
		*error = "Error creating pool's workqueue";
		err_p = ERR_PTR(-ENOMEM);
		goto bad_wq;
	}

	INIT_WORK(&pool->worker, do_worker);
	INIT_DELAYED_WORK(&pool->waker, do_waker);
	spin_lock_init(&pool->lock);
	bio_list_init(&pool->deferred_bios);
	bio_list_init(&pool->deferred_flush_bios);
	INIT_LIST_HEAD(&pool->prepared_mappings);
	INIT_LIST_HEAD(&pool->prepared_discards);
	pool->low_water_triggered = 0;
	pool->no_free_space = 0;
	bio_list_init(&pool->retry_on_resume_list);

	pool->shared_read_ds = ds_create();
	if (!pool->shared_read_ds)
		goto bad_shared_ds;

	pool->all_io_ds = ds_create();
	if (!pool->all_io_ds)
		goto bad_all_io_ds;

	pool->next_mapping = NULL;
	pool->mapping_pool = mempool_create_slab_pool(MAPPING_POOL_SIZE,
						      _new_mapping_cache);
	if (!pool->mapping_pool) {
		*error = "Error creating pool's mapping mempool";
		err_p = ERR_PTR(-ENOMEM);
		goto bad_mapping_pool;
	}

	pool->endio_hook_pool = mempool_create_slab_pool(ENDIO_HOOK_POOL_SIZE,
							 _endio_hook_cache);
	if (!pool->endio_hook_pool) {
		*error = "Error creating pool's endio_hook mempool";
		err_p = ERR_PTR(-ENOMEM);
		goto bad_endio_hook_pool;
	}
	pool->ref_count = 1;
	pool->last_commit_jiffies = jiffies;
	pool->pool_md = pool_md;
	pool->md_dev = metadata_dev;
	__pool_table_insert(pool);

	return pool;

bad_endio_hook_pool:
	mempool_destroy(pool->mapping_pool);
bad_mapping_pool:
	ds_destroy(pool->all_io_ds);
bad_all_io_ds:
	ds_destroy(pool->shared_read_ds);
bad_shared_ds:
	destroy_workqueue(pool->wq);
bad_wq:
	dm_kcopyd_client_destroy(pool->copier);
bad_kcopyd_client:
	prison_destroy(pool->prison);
bad_prison:
	kfree(pool);
bad_pool:
	if (dm_pool_metadata_close(pmd))
		DMWARN("%s: dm_pool_metadata_close() failed.", __func__);

	return err_p;
}

static void __pool_inc(struct pool *pool)
{
	BUG_ON(!mutex_is_locked(&dm_thin_pool_table.mutex));
	pool->ref_count++;
}

static void __pool_dec(struct pool *pool)
{
	BUG_ON(!mutex_is_locked(&dm_thin_pool_table.mutex));
	BUG_ON(!pool->ref_count);
	if (!--pool->ref_count)
		__pool_destroy(pool);
}

static struct pool *__pool_find(struct mapped_device *pool_md,
				struct block_device *metadata_dev,
				unsigned long block_size, int read_only,
				char **error, int *created)
{
	struct pool *pool = __pool_table_lookup_metadata_dev(metadata_dev);

	if (pool) {
		if (pool->pool_md != pool_md) {
			*error = "metadata device already in use by a pool";
			return ERR_PTR(-EBUSY);
		}
		__pool_inc(pool);

	} else {
		pool = __pool_table_lookup(pool_md);
		if (pool) {
			if (pool->md_dev != metadata_dev) {
				*error = "different pool cannot replace a pool";
				return ERR_PTR(-EINVAL);
			}
			__pool_inc(pool);

		} else {
			pool = pool_create(pool_md, metadata_dev, block_size, read_only, error);
			*created = 1;
		}
	}

	return pool;
}

/*----------------------------------------------------------------
 * Pool target methods
 *--------------------------------------------------------------*/
static void pool_dtr(struct dm_target *ti)
{
	struct pool_c *pt = ti->private;

	mutex_lock(&dm_thin_pool_table.mutex);

	unbind_control_target(pt->pool, ti);
	__pool_dec(pt->pool);
	dm_put_device(ti, pt->metadata_dev);
	dm_put_device(ti, pt->data_dev);
	kfree(pt);

	mutex_unlock(&dm_thin_pool_table.mutex);
}

static int parse_pool_features(struct dm_arg_set *as, struct pool_features *pf,
			       struct dm_target *ti)
{
	int r;
	unsigned argc;
	const char *arg_name;

	static struct dm_arg _args[] = {
		{0, 3, "Invalid number of pool feature arguments"},
	};

	/*
	 * No feature arguments supplied.
	 */
	if (!as->argc)
		return 0;

	r = dm_read_arg_group(_args, as, &argc, &ti->error);
	if (r)
		return -EINVAL;

	while (argc && !r) {
		arg_name = dm_shift_arg(as);
		argc--;

		if (!strcasecmp(arg_name, "skip_block_zeroing"))
			pf->zero_new_blocks = false;

		else if (!strcasecmp(arg_name, "ignore_discard"))
			pf->discard_enabled = false;

		else if (!strcasecmp(arg_name, "no_discard_passdown"))
			pf->discard_passdown = false;

		else if (!strcasecmp(arg_name, "read_only"))
			pf->mode = PM_READ_ONLY;

		else {
			ti->error = "Unrecognised pool feature requested";
			r = -EINVAL;
			break;
		}
	}

	return r;
}

/*
 * thin-pool <metadata dev> <data dev>
 *	     <data block size (sectors)>
 *	     <low water mark (blocks)>
 *	     [<#feature args> [<arg>]*]
 *
 * Optional feature arguments are:
 *	     skip_block_zeroing: skips the zeroing of newly-provisioned blocks.
 *	     ignore_discard: disable discard
 *	     no_discard_passdown: don't pass discards down to the data device
 */
static int pool_ctr(struct dm_target *ti, unsigned argc, char **argv)
{
	int r, pool_created = 0;
	struct pool_c *pt;
	struct pool *pool;
	struct pool_features pf;
	struct dm_arg_set as;
	struct dm_dev *data_dev;
	unsigned long block_size;
	dm_block_t low_water_blocks;
	struct dm_dev *metadata_dev;
	sector_t metadata_dev_size;
	char b[BDEVNAME_SIZE];

	/*
	 * FIXME Remove validation from scope of lock.
	 */
	mutex_lock(&dm_thin_pool_table.mutex);

	if (argc < 4) {
		ti->error = "Invalid argument count";
		r = -EINVAL;
		goto out_unlock;
	}
	as.argc = argc;
	as.argv = argv;

	r = dm_get_device(ti, argv[0], FMODE_READ | FMODE_WRITE, &metadata_dev);
	if (r) {
		ti->error = "Error opening metadata block device";
		goto out_unlock;
	}

	metadata_dev_size = i_size_read(metadata_dev->bdev->bd_inode) >> SECTOR_SHIFT;
	if (metadata_dev_size > THIN_METADATA_MAX_SECTORS_WARNING)
		DMWARN("Metadata device %s is larger than %u sectors: excess space will not be used.",
		       bdevname(metadata_dev->bdev, b), THIN_METADATA_MAX_SECTORS);

	r = dm_get_device(ti, argv[1], FMODE_READ | FMODE_WRITE, &data_dev);
	if (r) {
		ti->error = "Error getting data device";
		goto out_metadata;
	}

	if (kstrtoul(argv[2], 10, &block_size) || !block_size ||
	    block_size < DATA_DEV_BLOCK_SIZE_MIN_SECTORS ||
	    block_size > DATA_DEV_BLOCK_SIZE_MAX_SECTORS ||
	    block_size & (DATA_DEV_BLOCK_SIZE_MIN_SECTORS - 1)) {
		ti->error = "Invalid block size";
		r = -EINVAL;
		goto out;
	}

	if (kstrtoull(argv[3], 10, (unsigned long long *)&low_water_blocks)) {
		ti->error = "Invalid low water mark";
		r = -EINVAL;
		goto out;
	}

	/*
	 * Set default pool features.
	 */
	pool_features_init(&pf);

	dm_consume_args(&as, 4);
	r = parse_pool_features(&as, &pf, ti);
	if (r)
		goto out;

	pt = kzalloc(sizeof(*pt), GFP_KERNEL);
	if (!pt) {
		r = -ENOMEM;
		goto out;
	}

	pool = __pool_find(dm_table_get_md(ti->table), metadata_dev->bdev,
			   block_size, pf.mode == PM_READ_ONLY, &ti->error, &pool_created);
	if (IS_ERR(pool)) {
		r = PTR_ERR(pool);
		goto out_free_pt;
	}

	/*
	 * 'pool_created' reflects whether this is the first table load.
	 * Top level discard support is not allowed to be changed after
	 * initial load.  This would require a pool reload to trigger thin
	 * device changes.
	 */
	if (!pool_created && pf.discard_enabled != pool->pf.discard_enabled) {
		ti->error = "Discard support cannot be disabled once enabled";
		r = -EINVAL;
		goto out_flags_changed;
	}

	pt->pool = pool;
	pt->ti = ti;
	pt->metadata_dev = metadata_dev;
	pt->data_dev = data_dev;
	pt->low_water_blocks = low_water_blocks;
	pt->pf = pf;
	ti->num_flush_requests = 1;

	/*
	 * Only need to enable discards if the pool should pass
	 * them down to the data device.  The thin device's discard
	 * processing will cause mappings to be removed from the btree.
	 */
	if (pf.discard_enabled && pf.discard_passdown) {
		ti->num_discard_requests = 1;

		/*
		 * Setting 'discards_supported' circumvents the normal
		 * stacking of discard limits (this keeps the pool and
		 * thin devices' discard limits consistent).
		 */
		ti->discards_supported = true;
		ti->discard_zeroes_data_unsupported = true;
	}
	ti->private = pt;

	pt->callbacks.congested_fn = pool_is_congested;
	dm_table_add_target_callbacks(ti->table, &pt->callbacks);

	mutex_unlock(&dm_thin_pool_table.mutex);

	return 0;

out_flags_changed:
	__pool_dec(pool);
out_free_pt:
	kfree(pt);
out:
	dm_put_device(ti, data_dev);
out_metadata:
	dm_put_device(ti, metadata_dev);
out_unlock:
	mutex_unlock(&dm_thin_pool_table.mutex);

	return r;
}

static int pool_map(struct dm_target *ti, struct bio *bio,
		    union map_info *map_context)
{
	int r;
	struct pool_c *pt = ti->private;
	struct pool *pool = pt->pool;
	unsigned long flags;

	/*
	 * As this is a singleton target, ti->begin is always zero.
	 */
	spin_lock_irqsave(&pool->lock, flags);
	bio->bi_bdev = pt->data_dev->bdev;
	r = DM_MAPIO_REMAPPED;
	spin_unlock_irqrestore(&pool->lock, flags);

	return r;
}

/*
 * Retrieves the number of blocks of the data device from
 * the superblock and compares it to the actual device size,
 * thus resizing the data device in case it has grown.
 *
 * This both copes with opening preallocated data devices in the ctr
 * being followed by a resume
 * -and-
 * calling the resume method individually after userspace has
 * grown the data device in reaction to a table event.
 */
static int pool_preresume(struct dm_target *ti)
{
	int r;
	struct pool_c *pt = ti->private;
	struct pool *pool = pt->pool;
	sector_t data_size = ti->len;
	dm_block_t sb_data_size;

	/*
	 * Take control of the pool object.
	 */
	r = bind_control_target(pool, ti);
	if (r)
		return r;

	(void) sector_div(data_size, pool->sectors_per_block);

	r = dm_pool_get_data_dev_size(pool->pmd, &sb_data_size);
	if (r) {
		DMERR("failed to retrieve data device size");
		return r;
	}

	if (data_size < sb_data_size) {
		DMERR("pool target too small, is %llu blocks (expected %llu)",
		      (unsigned long long)data_size, sb_data_size);
		return -EINVAL;

	} else if (data_size > sb_data_size) {
		r = dm_pool_resize_data_dev(pool->pmd, data_size);
		if (r) {
			DMERR("failed to resize data device");
			/* FIXME Stricter than necessary: Rollback transaction instead here */
			set_pool_mode(pool, PM_READ_ONLY);
			return r;
		}

		(void) commit_or_fallback(pool);
	}

	return 0;
}

static void pool_resume(struct dm_target *ti)
{
	struct pool_c *pt = ti->private;
	struct pool *pool = pt->pool;
	unsigned long flags;

	spin_lock_irqsave(&pool->lock, flags);
	pool->low_water_triggered = 0;
	pool->no_free_space = 0;
	__requeue_bios(pool);
	spin_unlock_irqrestore(&pool->lock, flags);

	do_waker(&pool->waker.work);
}

static void pool_postsuspend(struct dm_target *ti)
{
	struct pool_c *pt = ti->private;
	struct pool *pool = pt->pool;

	cancel_delayed_work(&pool->waker);
	flush_workqueue(pool->wq);
	(void) commit_or_fallback(pool);
}

static int check_arg_count(unsigned argc, unsigned args_required)
{
	if (argc != args_required) {
		DMWARN("Message received with %u arguments instead of %u.",
		       argc, args_required);
		return -EINVAL;
	}

	return 0;
}

static int read_dev_id(char *arg, dm_thin_id *dev_id, int warning)
{
	if (!kstrtoull(arg, 10, (unsigned long long *)dev_id) &&
	    *dev_id <= MAX_DEV_ID)
		return 0;

	if (warning)
		DMWARN("Message received with invalid device id: %s", arg);

	return -EINVAL;
}

static int process_create_thin_mesg(unsigned argc, char **argv, struct pool *pool)
{
	dm_thin_id dev_id;
	int r;

	r = check_arg_count(argc, 2);
	if (r)
		return r;

	r = read_dev_id(argv[1], &dev_id, 1);
	if (r)
		return r;

	r = dm_pool_create_thin(pool->pmd, dev_id);
	if (r) {
		DMWARN("Creation of new thinly-provisioned device with id %s failed.",
		       argv[1]);
		return r;
	}

	return 0;
}

static int process_create_snap_mesg(unsigned argc, char **argv, struct pool *pool)
{
	dm_thin_id dev_id;
	dm_thin_id origin_dev_id;
	int r;

	r = check_arg_count(argc, 3);
	if (r)
		return r;

	r = read_dev_id(argv[1], &dev_id, 1);
	if (r)
		return r;

	r = read_dev_id(argv[2], &origin_dev_id, 1);
	if (r)
		return r;

	r = dm_pool_create_snap(pool->pmd, dev_id, origin_dev_id);
	if (r) {
		DMWARN("Creation of new snapshot %s of device %s failed.",
		       argv[1], argv[2]);
		return r;
	}

	return 0;
}

static int process_delete_mesg(unsigned argc, char **argv, struct pool *pool)
{
	dm_thin_id dev_id;
	int r;

	r = check_arg_count(argc, 2);
	if (r)
		return r;

	r = read_dev_id(argv[1], &dev_id, 1);
	if (r)
		return r;

	r = dm_pool_delete_thin_device(pool->pmd, dev_id);
	if (r)
		DMWARN("Deletion of thin device %s failed.", argv[1]);

	return r;
}

static int process_set_transaction_id_mesg(unsigned argc, char **argv, struct pool *pool)
{
	dm_thin_id old_id, new_id;
	int r;

	r = check_arg_count(argc, 3);
	if (r)
		return r;

	if (kstrtoull(argv[1], 10, (unsigned long long *)&old_id)) {
		DMWARN("set_transaction_id message: Unrecognised id %s.", argv[1]);
		return -EINVAL;
	}

	if (kstrtoull(argv[2], 10, (unsigned long long *)&new_id)) {
		DMWARN("set_transaction_id message: Unrecognised new id %s.", argv[2]);
		return -EINVAL;
	}

	r = dm_pool_set_metadata_transaction_id(pool->pmd, old_id, new_id);
	if (r) {
		DMWARN("Failed to change transaction id from %s to %s.",
		       argv[1], argv[2]);
		return r;
	}

	return 0;
}

static int process_reserve_metadata_snap_mesg(unsigned argc, char **argv, struct pool *pool)
{
	int r;

	r = check_arg_count(argc, 1);
	if (r)
		return r;

	(void) commit_or_fallback(pool);

	r = dm_pool_reserve_metadata_snap(pool->pmd);
	if (r)
		DMWARN("reserve_metadata_snap message failed.");

	return r;
}

static int process_release_metadata_snap_mesg(unsigned argc, char **argv, struct pool *pool)
{
	int r;

	r = check_arg_count(argc, 1);
	if (r)
		return r;

	r = dm_pool_release_metadata_snap(pool->pmd);
	if (r)
		DMWARN("release_metadata_snap message failed.");

	return r;
}

/*
 * Messages supported:
 *   create_thin	<dev_id>
 *   create_snap	<dev_id> <origin_id>
 *   delete		<dev_id>
 *   trim		<dev_id> <new_size_in_sectors>
 *   set_transaction_id <current_trans_id> <new_trans_id>
 *   reserve_metadata_snap
 *   release_metadata_snap
 */
static int pool_message(struct dm_target *ti, unsigned argc, char **argv)
{
	int r = -EINVAL;
	struct pool_c *pt = ti->private;
	struct pool *pool = pt->pool;

	if (!strcasecmp(argv[0], "create_thin"))
		r = process_create_thin_mesg(argc, argv, pool);

	else if (!strcasecmp(argv[0], "create_snap"))
		r = process_create_snap_mesg(argc, argv, pool);

	else if (!strcasecmp(argv[0], "delete"))
		r = process_delete_mesg(argc, argv, pool);

	else if (!strcasecmp(argv[0], "set_transaction_id"))
		r = process_set_transaction_id_mesg(argc, argv, pool);

	else if (!strcasecmp(argv[0], "reserve_metadata_snap"))
		r = process_reserve_metadata_snap_mesg(argc, argv, pool);

	else if (!strcasecmp(argv[0], "release_metadata_snap"))
		r = process_release_metadata_snap_mesg(argc, argv, pool);

	else
		DMWARN("Unrecognised thin pool target message received: %s", argv[0]);

	if (!r)
		(void) commit_or_fallback(pool);

	return r;
}

static void emit_flags(struct pool_features *pf, char *result,
		       unsigned sz, unsigned maxlen)
{
	unsigned count = !pf->zero_new_blocks + !pf->discard_enabled +
		!pf->discard_passdown + (pf->mode == PM_READ_ONLY);
	DMEMIT("%u ", count);

	if (!pf->zero_new_blocks)
		DMEMIT("skip_block_zeroing ");

	if (!pf->discard_enabled)
		DMEMIT("ignore_discard ");

	if (!pf->discard_passdown)
		DMEMIT("no_discard_passdown ");

	if (pf->mode == PM_READ_ONLY)
		DMEMIT("read_only ");
}

/*
 * Status line is:
 *    <transaction id> <used metadata sectors>/<total metadata sectors>
 *    <used data sectors>/<total data sectors> <held metadata root>
 */
static int pool_status(struct dm_target *ti, status_type_t type,
		       unsigned status_flags, char *result, unsigned maxlen)
{
	int r;
	unsigned sz = 0;
	uint64_t transaction_id;
	dm_block_t nr_free_blocks_data;
	dm_block_t nr_free_blocks_metadata;
	dm_block_t nr_blocks_data;
	dm_block_t nr_blocks_metadata;
	dm_block_t held_root;
	char buf[BDEVNAME_SIZE];
	char buf2[BDEVNAME_SIZE];
	struct pool_c *pt = ti->private;
	struct pool *pool = pt->pool;

	switch (type) {
	case STATUSTYPE_INFO:
		if (get_pool_mode(pool) == PM_FAIL) {
			DMEMIT("Fail");
			break;
		}

		/* Commit to ensure statistics aren't out-of-date */
		if (!(status_flags & DM_STATUS_NOFLUSH_FLAG) && !dm_suspended(ti))
			(void) commit_or_fallback(pool);

		r = dm_pool_get_metadata_transaction_id(pool->pmd,
							&transaction_id);
		if (r)
			return r;

		r = dm_pool_get_free_metadata_block_count(pool->pmd,
							  &nr_free_blocks_metadata);
		if (r)
			return r;

		r = dm_pool_get_metadata_dev_size(pool->pmd, &nr_blocks_metadata);
		if (r)
			return r;

		r = dm_pool_get_free_block_count(pool->pmd,
						 &nr_free_blocks_data);
		if (r)
			return r;

		r = dm_pool_get_data_dev_size(pool->pmd, &nr_blocks_data);
		if (r)
			return r;

		r = dm_pool_get_metadata_snap(pool->pmd, &held_root);
		if (r)
			return r;

		DMEMIT("%llu %llu/%llu %llu/%llu ",
		       (unsigned long long)transaction_id,
		       (unsigned long long)(nr_blocks_metadata - nr_free_blocks_metadata),
		       (unsigned long long)nr_blocks_metadata,
		       (unsigned long long)(nr_blocks_data - nr_free_blocks_data),
		       (unsigned long long)nr_blocks_data);

		if (held_root)
			DMEMIT("%llu ", held_root);
		else
			DMEMIT("- ");

		if (pool->pf.discard_enabled && pool->pf.discard_passdown)
			DMEMIT("discard_passdown ");
		else
			DMEMIT("no_discard_passdown ");

		if (pool->pf.mode == PM_READ_ONLY)
			DMEMIT("read_only");
		else
			DMEMIT("read_write");
		break;

	case STATUSTYPE_TABLE:
		DMEMIT("%s %s %lu %llu ",
		       format_dev_t(buf, pt->metadata_dev->bdev->bd_dev),
		       format_dev_t(buf2, pt->data_dev->bdev->bd_dev),
		       (unsigned long)pool->sectors_per_block,
		       (unsigned long long)pt->low_water_blocks);
		emit_flags(&pt->pf, result, sz, maxlen);
		break;
	}

	return 0;
}

static int pool_iterate_devices(struct dm_target *ti,
				iterate_devices_callout_fn fn, void *data)
{
	struct pool_c *pt = ti->private;

	return fn(ti, pt->data_dev, 0, ti->len, data);
}

static int pool_merge(struct dm_target *ti, struct bvec_merge_data *bvm,
		      struct bio_vec *biovec, int max_size)
{
	struct pool_c *pt = ti->private;
	struct request_queue *q = bdev_get_queue(pt->data_dev->bdev);

	if (!q->merge_bvec_fn)
		return max_size;

	bvm->bi_bdev = pt->data_dev->bdev;

	return min(max_size, q->merge_bvec_fn(q, bvm, biovec));
}

static bool discard_limits_are_compatible(struct pool *pool,
					  struct queue_limits *data_limits,
					  const char **reason)
{
	sector_t block_size = pool->sectors_per_block << SECTOR_SHIFT;

	/*
	 * All reasons should be relative to the data device,
	 * e.g.: Data device <reason>
	 */
	if (data_limits->max_discard_sectors < pool->sectors_per_block) {
		*reason = "max discard sectors smaller than a block";
		return false;
	}
<<<<<<< HEAD

	if (data_limits->discard_granularity > block_size) {
		*reason = "discard granularity larger than a block";
		return false;
	}

	if (block_size & (data_limits->discard_granularity - 1)) {
		*reason = "discard granularity not a factor of block size";
		return false;
	}

	return true;
}

static bool block_size_is_power_of_2(struct pool *pool)
{
	return pool->sectors_per_block_shift >= 0;
}

static unsigned largest_power_factor(unsigned limit, unsigned min)
{
	while ((min < limit) && (((limit / min) & 0x1) == 0))
		min <<= 1;

	return min;
}

static void set_discard_granularity_no_passdown(struct pool *pool,
						struct queue_limits *limits)
{
	unsigned dg_sectors;

	if (!block_size_is_power_of_2(pool)) {
		dg_sectors = largest_power_factor(pool->sectors_per_block,
						  DATA_DEV_BLOCK_SIZE_MIN_SECTORS);
	} else
		dg_sectors = pool->sectors_per_block;

	limits->discard_granularity = dg_sectors << SECTOR_SHIFT;
}

static void set_discard_limits(struct pool *pool,
			       struct pool_features *pf,
			       struct queue_limits *data_limits,
			       struct queue_limits *limits)
{
	bool zeroes = pf->zero_new_blocks;

	limits->max_discard_sectors = pool->sectors_per_block;

	if (pf->discard_passdown) {
		limits->discard_granularity = data_limits->discard_granularity;
		zeroes = zeroes || data_limits->discard_zeroes_data;
	} else
		set_discard_granularity_no_passdown(pool, limits);

	limits->discard_zeroes_data = zeroes &&
		limits->discard_granularity == (pool->sectors_per_block << SECTOR_SHIFT);
=======

	if (data_limits->discard_granularity > block_size) {
		*reason = "discard granularity larger than a block";
		return false;
	}

	if (block_size & (data_limits->discard_granularity - 1)) {
		*reason = "discard granularity not a factor of block size";
		return false;
	}

	return true;
}

static bool block_size_is_power_of_2(struct pool *pool)
{
	return pool->sectors_per_block_shift >= 0;
}

#define is_even(x) (((x) & 1) == 0)

static unsigned largest_power_factor(unsigned limit, unsigned min)
{
	/*
	 * Determine largest power of 2 that is a factor of @limit
	 */
	while ((min < limit) && is_even(limit / min))
		min <<= 1;

	return min;
}

static void set_discard_granularity_no_passdown(struct pool *pool,
						struct queue_limits *limits)
{
	unsigned dg_sectors;

	if (!block_size_is_power_of_2(pool)) {
		dg_sectors = largest_power_factor(pool->sectors_per_block,
						  DATA_DEV_BLOCK_SIZE_MIN_SECTORS);
	} else
		dg_sectors = pool->sectors_per_block;

	limits->discard_granularity = dg_sectors << SECTOR_SHIFT;
}

static void set_discard_limits(struct pool *pool,
			       struct pool_features *pf,
			       struct queue_limits *data_limits,
			       struct queue_limits *limits)
{
	limits->max_discard_sectors = pool->sectors_per_block;

	if (pf->discard_passdown)
		limits->discard_granularity = data_limits->discard_granularity;
	else
		set_discard_granularity_no_passdown(pool, limits);
>>>>>>> 8cb88784
}

static void pool_io_hints(struct dm_target *ti, struct queue_limits *limits)
{
	struct pool_c *pt = ti->private;
	struct pool *pool = pt->pool;
<<<<<<< HEAD
	struct pool_features pf = pt->pf;
=======
>>>>>>> 8cb88784
	const char *reason;
	struct block_device *data_bdev = pt->data_dev->bdev;
	struct queue_limits *data_limits = &bdev_get_queue(data_bdev)->limits;

	blk_limits_io_min(limits, 0);
	blk_limits_io_opt(limits, pool->sectors_per_block << SECTOR_SHIFT);

	/*
	 * pt->pf is used here because it reflects the features configured but
	 * not yet transfered to the live pool (see: bind_control_target).
	 */
<<<<<<< HEAD
	if (pf.discard_enabled) {
		disable_passdown_if_not_supported(pt, &pf);

		if (pf.discard_passdown && !discard_limits_are_compatible(pool, data_limits, &reason)) {
			char buf[BDEVNAME_SIZE];
			DMWARN("Data device (%s) %s: Disabling discard passdown.",
			       bdevname(data_bdev, buf), reason);
			pf.discard_passdown = false;
		}

		set_discard_limits(pt->pool, &pf, data_limits, limits);
=======
	if (pt->pf.discard_enabled) {
		disable_passdown_if_not_supported(pt, &pt->pf);

		if (pt->pf.discard_passdown &&
		    !discard_limits_are_compatible(pool, data_limits, &reason)) {
			char buf[BDEVNAME_SIZE];
			DMWARN("Data device (%s) %s: Disabling discard passdown.",
			       bdevname(data_bdev, buf), reason);
			pt->pf.discard_passdown = false;
		}

		set_discard_limits(pt->pool, &pt->pf, data_limits, limits);
>>>>>>> 8cb88784
	}
}

static struct target_type pool_target = {
	.name = "thin-pool",
	.features = DM_TARGET_SINGLETON | DM_TARGET_ALWAYS_WRITEABLE |
		    DM_TARGET_IMMUTABLE,
	.version = {1, 3, 0},
	.module = THIS_MODULE,
	.ctr = pool_ctr,
	.dtr = pool_dtr,
	.map = pool_map,
	.postsuspend = pool_postsuspend,
	.preresume = pool_preresume,
	.resume = pool_resume,
	.message = pool_message,
	.status = pool_status,
	.merge = pool_merge,
	.iterate_devices = pool_iterate_devices,
	.io_hints = pool_io_hints,
};

/*----------------------------------------------------------------
 * Thin target methods
 *--------------------------------------------------------------*/
static void thin_dtr(struct dm_target *ti)
{
	struct thin_c *tc = ti->private;

	mutex_lock(&dm_thin_pool_table.mutex);

	__pool_dec(tc->pool);
	dm_pool_close_thin_device(tc->td);
	dm_put_device(ti, tc->pool_dev);
	if (tc->origin_dev)
		dm_put_device(ti, tc->origin_dev);
	kfree(tc);

	mutex_unlock(&dm_thin_pool_table.mutex);
}

/*
 * Thin target parameters:
 *
 * <pool_dev> <dev_id> [origin_dev]
 *
 * pool_dev: the path to the pool (eg, /dev/mapper/my_pool)
 * dev_id: the internal device identifier
 * origin_dev: a device external to the pool that should act as the origin
 *
 * If the pool device has discards disabled, they get disabled for the thin
 * device as well.
 */
static int thin_ctr(struct dm_target *ti, unsigned argc, char **argv)
{
	int r;
	struct thin_c *tc;
	struct dm_dev *pool_dev, *origin_dev;
	struct mapped_device *pool_md;

	mutex_lock(&dm_thin_pool_table.mutex);

	if (argc != 2 && argc != 3) {
		ti->error = "Invalid argument count";
		r = -EINVAL;
		goto out_unlock;
	}

	tc = ti->private = kzalloc(sizeof(*tc), GFP_KERNEL);
	if (!tc) {
		ti->error = "Out of memory";
		r = -ENOMEM;
		goto out_unlock;
	}

	if (argc == 3) {
		r = dm_get_device(ti, argv[2], FMODE_READ, &origin_dev);
		if (r) {
			ti->error = "Error opening origin device";
			goto bad_origin_dev;
		}
		tc->origin_dev = origin_dev;
	}

	r = dm_get_device(ti, argv[0], dm_table_get_mode(ti->table), &pool_dev);
	if (r) {
		ti->error = "Error opening pool device";
		goto bad_pool_dev;
	}
	tc->pool_dev = pool_dev;

	if (read_dev_id(argv[1], (unsigned long long *)&tc->dev_id, 0)) {
		ti->error = "Invalid device id";
		r = -EINVAL;
		goto bad_common;
	}

	pool_md = dm_get_md(tc->pool_dev->bdev->bd_dev);
	if (!pool_md) {
		ti->error = "Couldn't get pool mapped device";
		r = -EINVAL;
		goto bad_common;
	}

	tc->pool = __pool_table_lookup(pool_md);
	if (!tc->pool) {
		ti->error = "Couldn't find pool object";
		r = -EINVAL;
		goto bad_pool_lookup;
	}
	__pool_inc(tc->pool);

	if (get_pool_mode(tc->pool) == PM_FAIL) {
		ti->error = "Couldn't open thin device, Pool is in fail mode";
		goto bad_thin_open;
	}

	r = dm_pool_open_thin_device(tc->pool->pmd, tc->dev_id, &tc->td);
	if (r) {
		ti->error = "Couldn't open thin internal device";
		goto bad_thin_open;
	}

	r = dm_set_target_max_io_len(ti, tc->pool->sectors_per_block);
	if (r)
		goto bad_thin_open;

	ti->num_flush_requests = 1;
	ti->flush_supported = true;

	/* In case the pool supports discards, pass them on. */
	if (tc->pool->pf.discard_enabled) {
		ti->discards_supported = true;
		ti->num_discard_requests = 1;
		ti->discard_zeroes_data_unsupported = true;
		/* Discard requests must be split on a block boundary */
		ti->split_discard_requests = true;
	}

	dm_put(pool_md);

	mutex_unlock(&dm_thin_pool_table.mutex);

	return 0;

bad_thin_open:
	__pool_dec(tc->pool);
bad_pool_lookup:
	dm_put(pool_md);
bad_common:
	dm_put_device(ti, tc->pool_dev);
bad_pool_dev:
	if (tc->origin_dev)
		dm_put_device(ti, tc->origin_dev);
bad_origin_dev:
	kfree(tc);
out_unlock:
	mutex_unlock(&dm_thin_pool_table.mutex);

	return r;
}

static int thin_map(struct dm_target *ti, struct bio *bio,
		    union map_info *map_context)
{
	bio->bi_sector = dm_target_offset(ti, bio->bi_sector);

	return thin_bio_map(ti, bio, map_context);
}

static int thin_endio(struct dm_target *ti,
		      struct bio *bio, int err,
		      union map_info *map_context)
{
	unsigned long flags;
	struct dm_thin_endio_hook *h = map_context->ptr;
	struct list_head work;
	struct dm_thin_new_mapping *m, *tmp;
	struct pool *pool = h->tc->pool;

	if (h->shared_read_entry) {
		INIT_LIST_HEAD(&work);
		ds_dec(h->shared_read_entry, &work);

		spin_lock_irqsave(&pool->lock, flags);
		list_for_each_entry_safe(m, tmp, &work, list) {
			list_del(&m->list);
			m->quiesced = 1;
			__maybe_add_mapping(m);
		}
		spin_unlock_irqrestore(&pool->lock, flags);
	}

	if (h->all_io_entry) {
		INIT_LIST_HEAD(&work);
		ds_dec(h->all_io_entry, &work);
		spin_lock_irqsave(&pool->lock, flags);
		list_for_each_entry_safe(m, tmp, &work, list)
			list_add(&m->list, &pool->prepared_discards);
		spin_unlock_irqrestore(&pool->lock, flags);
	}

	mempool_free(h, pool->endio_hook_pool);

	return 0;
}

static void thin_postsuspend(struct dm_target *ti)
{
	if (dm_noflush_suspending(ti))
		requeue_io((struct thin_c *)ti->private);
}

/*
 * <nr mapped sectors> <highest mapped sector>
 */
static int thin_status(struct dm_target *ti, status_type_t type,
		       unsigned status_flags, char *result, unsigned maxlen)
{
	int r;
	ssize_t sz = 0;
	dm_block_t mapped, highest;
	char buf[BDEVNAME_SIZE];
	struct thin_c *tc = ti->private;

	if (get_pool_mode(tc->pool) == PM_FAIL) {
		DMEMIT("Fail");
		return 0;
	}

	if (!tc->td)
		DMEMIT("-");
	else {
		switch (type) {
		case STATUSTYPE_INFO:
			r = dm_thin_get_mapped_count(tc->td, &mapped);
			if (r)
				return r;

			r = dm_thin_get_highest_mapped_block(tc->td, &highest);
			if (r < 0)
				return r;

			DMEMIT("%llu ", mapped * tc->pool->sectors_per_block);
			if (r)
				DMEMIT("%llu", ((highest + 1) *
						tc->pool->sectors_per_block) - 1);
			else
				DMEMIT("-");
			break;

		case STATUSTYPE_TABLE:
			DMEMIT("%s %lu",
			       format_dev_t(buf, tc->pool_dev->bdev->bd_dev),
			       (unsigned long) tc->dev_id);
			if (tc->origin_dev)
				DMEMIT(" %s", format_dev_t(buf, tc->origin_dev->bdev->bd_dev));
			break;
		}
	}

	return 0;
}

static int thin_iterate_devices(struct dm_target *ti,
				iterate_devices_callout_fn fn, void *data)
{
	sector_t blocks;
	struct thin_c *tc = ti->private;
	struct pool *pool = tc->pool;

	/*
	 * We can't call dm_pool_get_data_dev_size() since that blocks.  So
	 * we follow a more convoluted path through to the pool's target.
	 */
	if (!pool->ti)
		return 0;	/* nothing is bound */

	blocks = pool->ti->len;
	(void) sector_div(blocks, pool->sectors_per_block);
	if (blocks)
		return fn(ti, tc->pool_dev, 0, pool->sectors_per_block * blocks, data);

	return 0;
}

static void thin_io_hints(struct dm_target *ti, struct queue_limits *limits)
{
	struct thin_c *tc = ti->private;

	*limits = bdev_get_queue(tc->pool_dev->bdev)->limits;
}

static struct target_type thin_target = {
	.name = "thin",
	.version = {1, 3, 0},
	.module	= THIS_MODULE,
	.ctr = thin_ctr,
	.dtr = thin_dtr,
	.map = thin_map,
	.end_io = thin_endio,
	.postsuspend = thin_postsuspend,
	.status = thin_status,
	.iterate_devices = thin_iterate_devices,
	.io_hints = thin_io_hints,
};

/*----------------------------------------------------------------*/

static int __init dm_thin_init(void)
{
	int r;

	pool_table_init();

	r = dm_register_target(&thin_target);
	if (r)
		return r;

	r = dm_register_target(&pool_target);
	if (r)
		goto bad_pool_target;

	r = -ENOMEM;

	_new_mapping_cache = KMEM_CACHE(dm_thin_new_mapping, 0);
	if (!_new_mapping_cache)
		goto bad_new_mapping_cache;

	_endio_hook_cache = KMEM_CACHE(dm_thin_endio_hook, 0);
	if (!_endio_hook_cache)
		goto bad_endio_hook_cache;

	return 0;

bad_endio_hook_cache:
	kmem_cache_destroy(_new_mapping_cache);
bad_new_mapping_cache:
	dm_unregister_target(&pool_target);
bad_pool_target:
	dm_unregister_target(&thin_target);

	return r;
}

static void dm_thin_exit(void)
{
	dm_unregister_target(&thin_target);
	dm_unregister_target(&pool_target);

	kmem_cache_destroy(_new_mapping_cache);
	kmem_cache_destroy(_endio_hook_cache);
}

module_init(dm_thin_init);
module_exit(dm_thin_exit);

MODULE_DESCRIPTION(DM_NAME " thin provisioning target");
MODULE_AUTHOR("Joe Thornber <dm-devel@redhat.com>");
MODULE_LICENSE("GPL");<|MERGE_RESOLUTION|>--- conflicted
+++ resolved
@@ -1474,12 +1474,8 @@
 	return q && blk_queue_discard(q);
 }
 
-<<<<<<< HEAD
-static void disable_passdown_if_not_supported(struct pool_c *pt, struct pool_features *pf)
-=======
 static void disable_passdown_if_not_supported(struct pool_c *pt,
 					      struct pool_features *pf)
->>>>>>> 8cb88784
 {
 	/*
 	 * If discard_passdown was enabled verify that the data device
@@ -1490,11 +1486,7 @@
 		char buf[BDEVNAME_SIZE];
 		DMWARN("Discard unsupported by data device (%s): Disabling discard passdown.",
 		       bdevname(pt->data_dev->bdev, buf));
-<<<<<<< HEAD
-		pf->discard_passdown = 0;
-=======
 		pf->discard_passdown = false;
->>>>>>> 8cb88784
 	}
 }
 
@@ -2396,7 +2388,6 @@
 		*reason = "max discard sectors smaller than a block";
 		return false;
 	}
-<<<<<<< HEAD
 
 	if (data_limits->discard_granularity > block_size) {
 		*reason = "discard granularity larger than a block";
@@ -2416,9 +2407,14 @@
 	return pool->sectors_per_block_shift >= 0;
 }
 
+#define is_even(x) (((x) & 1) == 0)
+
 static unsigned largest_power_factor(unsigned limit, unsigned min)
 {
-	while ((min < limit) && (((limit / min) & 0x1) == 0))
+	/*
+	 * Determine largest power of 2 that is a factor of @limit
+	 */
+	while ((min < limit) && is_even(limit / min))
 		min <<= 1;
 
 	return min;
@@ -2443,87 +2439,19 @@
 			       struct queue_limits *data_limits,
 			       struct queue_limits *limits)
 {
-	bool zeroes = pf->zero_new_blocks;
-
-	limits->max_discard_sectors = pool->sectors_per_block;
-
-	if (pf->discard_passdown) {
-		limits->discard_granularity = data_limits->discard_granularity;
-		zeroes = zeroes || data_limits->discard_zeroes_data;
-	} else
-		set_discard_granularity_no_passdown(pool, limits);
-
-	limits->discard_zeroes_data = zeroes &&
-		limits->discard_granularity == (pool->sectors_per_block << SECTOR_SHIFT);
-=======
-
-	if (data_limits->discard_granularity > block_size) {
-		*reason = "discard granularity larger than a block";
-		return false;
-	}
-
-	if (block_size & (data_limits->discard_granularity - 1)) {
-		*reason = "discard granularity not a factor of block size";
-		return false;
-	}
-
-	return true;
-}
-
-static bool block_size_is_power_of_2(struct pool *pool)
-{
-	return pool->sectors_per_block_shift >= 0;
-}
-
-#define is_even(x) (((x) & 1) == 0)
-
-static unsigned largest_power_factor(unsigned limit, unsigned min)
-{
-	/*
-	 * Determine largest power of 2 that is a factor of @limit
-	 */
-	while ((min < limit) && is_even(limit / min))
-		min <<= 1;
-
-	return min;
-}
-
-static void set_discard_granularity_no_passdown(struct pool *pool,
-						struct queue_limits *limits)
-{
-	unsigned dg_sectors;
-
-	if (!block_size_is_power_of_2(pool)) {
-		dg_sectors = largest_power_factor(pool->sectors_per_block,
-						  DATA_DEV_BLOCK_SIZE_MIN_SECTORS);
-	} else
-		dg_sectors = pool->sectors_per_block;
-
-	limits->discard_granularity = dg_sectors << SECTOR_SHIFT;
-}
-
-static void set_discard_limits(struct pool *pool,
-			       struct pool_features *pf,
-			       struct queue_limits *data_limits,
-			       struct queue_limits *limits)
-{
 	limits->max_discard_sectors = pool->sectors_per_block;
 
 	if (pf->discard_passdown)
 		limits->discard_granularity = data_limits->discard_granularity;
 	else
 		set_discard_granularity_no_passdown(pool, limits);
->>>>>>> 8cb88784
 }
 
 static void pool_io_hints(struct dm_target *ti, struct queue_limits *limits)
 {
 	struct pool_c *pt = ti->private;
 	struct pool *pool = pt->pool;
-<<<<<<< HEAD
 	struct pool_features pf = pt->pf;
-=======
->>>>>>> 8cb88784
 	const char *reason;
 	struct block_device *data_bdev = pt->data_dev->bdev;
 	struct queue_limits *data_limits = &bdev_get_queue(data_bdev)->limits;
@@ -2531,11 +2459,6 @@
 	blk_limits_io_min(limits, 0);
 	blk_limits_io_opt(limits, pool->sectors_per_block << SECTOR_SHIFT);
 
-	/*
-	 * pt->pf is used here because it reflects the features configured but
-	 * not yet transfered to the live pool (see: bind_control_target).
-	 */
-<<<<<<< HEAD
 	if (pf.discard_enabled) {
 		disable_passdown_if_not_supported(pt, &pf);
 
@@ -2547,20 +2470,6 @@
 		}
 
 		set_discard_limits(pt->pool, &pf, data_limits, limits);
-=======
-	if (pt->pf.discard_enabled) {
-		disable_passdown_if_not_supported(pt, &pt->pf);
-
-		if (pt->pf.discard_passdown &&
-		    !discard_limits_are_compatible(pool, data_limits, &reason)) {
-			char buf[BDEVNAME_SIZE];
-			DMWARN("Data device (%s) %s: Disabling discard passdown.",
-			       bdevname(data_bdev, buf), reason);
-			pt->pf.discard_passdown = false;
-		}
-
-		set_discard_limits(pt->pool, &pt->pf, data_limits, limits);
->>>>>>> 8cb88784
 	}
 }
 
