--- conflicted
+++ resolved
@@ -223,17 +223,10 @@
 	struct pool *pool;
 	struct dm_thin_device *td;
 
-<<<<<<< HEAD
-	 /*
-	  * The cell structures are too big to put on the stack, so we have
-	  * a couple here for use by the main mapping function.
-	  */
-=======
 	/*
 	 * The cell structures are too big to put on the stack, so we have
 	 * a couple here for use by the main mapping function.
 	 */
->>>>>>> a77bfae4
 	spinlock_t lock;
 	struct dm_bio_prison_cell cell1, cell2;
 };
@@ -653,36 +646,13 @@
 /*
  * Same as cell_defer above, except it omits the original holder of the cell.
  */
-<<<<<<< HEAD
-static void cell_defer_no_holder(struct thin_c *tc,
-				 struct dm_bio_prison_cell *cell)
-=======
 static void cell_defer_no_holder(struct thin_c *tc, struct dm_bio_prison_cell *cell)
->>>>>>> a77bfae4
 {
 	struct pool *pool = tc->pool;
 	unsigned long flags;
 
-<<<<<<< HEAD
 	spin_lock_irqsave(&pool->lock, flags);
 	cell_release_no_holder(pool, cell, &pool->deferred_bios);
-	spin_unlock_irqrestore(&pool->lock, flags);
-
-	wake_worker(pool);
-}
-
-static void cell_defer_no_holder_no_free(struct thin_c *tc,
-					 struct dm_bio_prison_cell *cell)
-{
-	struct pool *pool = tc->pool;
-	unsigned long flags;
-
-	spin_lock_irqsave(&pool->lock, flags);
-	dm_cell_release_no_holder(pool->prison, cell, &pool->deferred_bios);
-=======
-	spin_lock_irqsave(&pool->lock, flags);
-	cell_release_no_holder(pool, cell, &pool->deferred_bios);
->>>>>>> a77bfae4
 	spin_unlock_irqrestore(&pool->lock, flags);
 
 	wake_worker(pool);
@@ -1572,7 +1542,6 @@
 			 */
 			thin_defer_bio(tc, bio);
 			return DM_MAPIO_SUBMITTED;
-<<<<<<< HEAD
 		}
 
 		spin_lock(&tc->lock);
@@ -1589,24 +1558,6 @@
 			return DM_MAPIO_SUBMITTED;
 		}
 
-=======
-		}
-
-		spin_lock(&tc->lock);
-		build_virtual_key(tc->td, block, &key);
-		if (dm_bio_detain(tc->pool->prison, &key, bio, &tc->cell1, &cell_result)) {
-			spin_unlock(&tc->lock);
-			return DM_MAPIO_SUBMITTED;
-		}
-
-		build_data_key(tc->td, result.block, &key);
-		if (dm_bio_detain(tc->pool->prison, &key, bio, &tc->cell2, &cell_result)) {
-			cell_defer_no_holder_no_free(tc, &tc->cell1);
-			spin_unlock(&tc->lock);
-			return DM_MAPIO_SUBMITTED;
-		}
-
->>>>>>> a77bfae4
 		inc_all_io_entry(tc->pool, bio);
 		cell_defer_no_holder_no_free(tc, &tc->cell2);
 		cell_defer_no_holder_no_free(tc, &tc->cell1);
@@ -1633,17 +1584,6 @@
 		 */
 		thin_defer_bio(tc, bio);
 		return DM_MAPIO_SUBMITTED;
-<<<<<<< HEAD
-	}
-
-	/*
-	 * Must always call bio_io_error on failure.
-	 * dm_thin_find_block can fail with -EINVAL if the
-	 * pool is switched to fail-io mode.
-	 */
-	bio_io_error(bio);
-	return DM_MAPIO_SUBMITTED;
-=======
 
 	default:
 		/*
@@ -1654,7 +1594,6 @@
 		bio_io_error(bio);
 		return DM_MAPIO_SUBMITTED;
 	}
->>>>>>> a77bfae4
 }
 
 static int pool_is_congested(struct dm_target_callbacks *cb, int bdi_bits)
