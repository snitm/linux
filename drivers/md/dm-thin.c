--- conflicted
+++ resolved
@@ -5,11 +5,7 @@
  */
 
 #include "dm-thin-metadata.h"
-<<<<<<< HEAD
-#include "dm-bio-prison.h"
-=======
 #include "dm.h"
->>>>>>> d860fac4
 
 #include <linux/device-mapper.h>
 #include <linux/dm-io.h>
@@ -24,7 +20,8 @@
 /*
  * Tunable constants
  */
-#define ENDIO_HOOK_POOL_SIZE 10240
+#define ENDIO_HOOK_POOL_SIZE 1024
+#define DEFERRED_SET_SIZE 64
 #define MAPPING_POOL_SIZE 1024
 #define PRISON_CELLS 1024
 #define COMMIT_PERIOD HZ
@@ -102,8 +99,6 @@
 /*----------------------------------------------------------------*/
 
 /*
-<<<<<<< HEAD
-=======
  * Sometimes we can't deal with a bio straight away.  We put them in prison
  * where they can't cause any mischief.  Bios are put in a cell identified
  * by a key, multiple bios can be in the same cell.  When the cell is
@@ -475,7 +470,6 @@
 /*----------------------------------------------------------------*/
 
 /*
->>>>>>> d860fac4
  * Key building.
  */
 static void build_data_key(struct dm_thin_device *td,
@@ -558,8 +552,8 @@
 
 	struct bio_list retry_on_resume_list;
 
-	struct deferred_set *shared_read_ds;
-	struct deferred_set *all_io_ds;
+	struct deferred_set shared_read_ds;
+	struct deferred_set all_io_ds;
 
 	struct dm_thin_new_mapping *next_mapping;
 	mempool_t *mapping_pool;
@@ -1072,7 +1066,7 @@
 	m->err = 0;
 	m->bio = NULL;
 
-	if (!ds_add_work(pool->shared_read_ds, &m->list))
+	if (!ds_add_work(&pool->shared_read_ds, &m->list))
 		m->quiesced = 1;
 
 	/*
@@ -1331,7 +1325,7 @@
 			m->err = 0;
 			m->bio = bio;
 
-			if (!ds_add_work(pool->all_io_ds, &m->list)) {
+			if (!ds_add_work(&pool->all_io_ds, &m->list)) {
 				spin_lock_irqsave(&pool->lock, flags);
 				list_add(&m->list, &pool->prepared_discards);
 				spin_unlock_irqrestore(&pool->lock, flags);
@@ -1415,7 +1409,7 @@
 	else {
 		struct dm_thin_endio_hook *h = dm_get_mapinfo(bio)->ptr;
 
-		h->shared_read_entry = ds_inc(pool->shared_read_ds);
+		h->shared_read_entry = ds_inc(&pool->shared_read_ds);
 
 		cell_release_singleton(cell, bio);
 		remap_and_issue(tc, bio, lookup_result->block);
@@ -1615,7 +1609,7 @@
 	bio_list_init(&pool->deferred_flush_bios);
 	spin_unlock_irqrestore(&pool->lock, flags);
 
-	if (bio_list_empty(&bios)) // && !need_commit_due_to_time(pool))
+	if (bio_list_empty(&bios) && !need_commit_due_to_time(pool))
 		return;
 
 	if (commit_or_fallback(pool)) {
@@ -1723,7 +1717,7 @@
 
 	h->tc = tc;
 	h->shared_read_entry = NULL;
-	h->all_io_entry = bio->bi_rw & REQ_DISCARD ? NULL : ds_inc(pool->all_io_ds);
+	h->all_io_entry = bio->bi_rw & REQ_DISCARD ? NULL : ds_inc(&pool->all_io_ds);
 	h->overwrite_mapping = NULL;
 
 	return h;
@@ -1754,12 +1748,6 @@
 	}
 
 	r = dm_thin_find_block(td, block, 0, &result);
-
-	/*
-	 * FIXME: what if this is being discarded, we should be using a
-	 * bio-prison call.
-	 */
-
 
 	/*
 	 * Note that we defer readahead too.
@@ -1923,8 +1911,6 @@
 		mempool_free(pool->next_mapping, pool->mapping_pool);
 	mempool_destroy(pool->mapping_pool);
 	mempool_destroy(pool->endio_hook_pool);
-	ds_destroy(pool->shared_read_ds);
-	ds_destroy(pool->all_io_ds);
 	kfree(pool);
 }
 
@@ -1999,14 +1985,8 @@
 	pool->low_water_triggered = 0;
 	pool->no_free_space = 0;
 	bio_list_init(&pool->retry_on_resume_list);
-
-	pool->shared_read_ds = ds_create();
-	if (!pool->shared_read_ds)
-		goto bad_shared_ds;
-
-	pool->all_io_ds = ds_create();
-	if (!pool->all_io_ds)
-		goto bad_all_io_ds;
+	ds_init(&pool->shared_read_ds);
+	ds_init(&pool->all_io_ds);
 
 	pool->next_mapping = NULL;
 	pool->mapping_pool = mempool_create_slab_pool(MAPPING_POOL_SIZE,
@@ -2035,10 +2015,6 @@
 bad_endio_hook_pool:
 	mempool_destroy(pool->mapping_pool);
 bad_mapping_pool:
-	ds_destroy(pool->all_io_ds);
-bad_all_io_ds:
-	ds_destroy(pool->shared_read_ds);
-bad_shared_ds:
 	destroy_workqueue(pool->wq);
 bad_wq:
 	dm_kcopyd_client_destroy(pool->copier);
@@ -2074,7 +2050,6 @@
 {
 	struct pool *pool = __pool_table_lookup_metadata_dev(metadata_dev);
 
-	*created = 0;
 	if (pool) {
 		if (pool->pool_md != pool_md) {
 			*error = "metadata device already in use by a pool";
@@ -3106,13 +3081,15 @@
 	if (r)
 		goto bad_pool_target;
 
-	dm_new_mapping_cache = kmem_cache_create("dm_thin_new_mapping",
-						 sizeof(struct new_mapping),
-						 __alignof__(struct new_mapping), 0, NULL);
-	if (!dm_new_mapping_cache) {
-		r = -ENOMEM;
+	r = -ENOMEM;
+
+	_cell_cache = KMEM_CACHE(dm_bio_prison_cell, 0);
+	if (!_cell_cache)
+		goto bad_cell_cache;
+
+	_new_mapping_cache = KMEM_CACHE(dm_thin_new_mapping, 0);
+	if (!_new_mapping_cache)
 		goto bad_new_mapping_cache;
-	}
 
 	_endio_hook_cache = KMEM_CACHE(dm_thin_endio_hook, 0);
 	if (!_endio_hook_cache)
@@ -3136,8 +3113,10 @@
 {
 	dm_unregister_target(&thin_target);
 	dm_unregister_target(&pool_target);
-	kmem_cache_destroy(dm_new_mapping_cache);
-	kmem_cache_destroy(dm_endio_hook_cache);
+
+	kmem_cache_destroy(_cell_cache);
+	kmem_cache_destroy(_new_mapping_cache);
+	kmem_cache_destroy(_endio_hook_cache);
 }
 
 module_init(dm_thin_init);
