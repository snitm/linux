--- conflicted
+++ resolved
@@ -117,16 +117,9 @@
 struct pool_features {
 	enum pool_mode mode;
 
-<<<<<<< HEAD
-	unsigned zero_new_blocks:1;
-	unsigned discard_enabled:1;
-	unsigned discard_passdown:1;
-	unsigned discard_passdown_override:1;
-=======
 	bool zero_new_blocks:1;
 	bool discard_enabled:1;
 	bool discard_passdown:1;
->>>>>>> e3dc58fb
 };
 
 struct thin_c;
@@ -1577,7 +1570,6 @@
 static int bind_control_target(struct pool *pool, struct dm_target *ti)
 {
 	struct pool_c *pt = ti->private;
-	struct pool_features saved_pf = pool->pf;
 
 	/*
 	 * We want to make sure that degraded pools are never upgraded.
@@ -1590,15 +1582,7 @@
 
 	pool->ti = ti;
 	pool->low_water_blocks = pt->low_water_blocks;
-<<<<<<< HEAD
-	pool->pf = pt->pf;
-	if (saved_pf.discard_passdown_override)
-		pool->pf.discard_passdown = saved_pf.discard_passdown;
-		
-	set_pool_mode(pool, new_mode);
-=======
 	pool->pf = pt->adjusted_pf;
->>>>>>> e3dc58fb
 
 	set_pool_mode(pool, new_mode);
 
@@ -1618,16 +1602,9 @@
 static void pool_features_init(struct pool_features *pf)
 {
 	pf->mode = PM_WRITE;
-<<<<<<< HEAD
-	pf->zero_new_blocks = 1;
-	pf->discard_enabled = 1;
-	pf->discard_passdown = 1;
-	pf->discard_passdown_override = 0;
-=======
 	pf->zero_new_blocks = true;
 	pf->discard_enabled = true;
 	pf->discard_passdown = true;
->>>>>>> e3dc58fb
 }
 
 static void __pool_destroy(struct pool *pool)
@@ -2480,35 +2457,6 @@
 	return min(max_size, q->merge_bvec_fn(q, bvm, biovec));
 }
 
-<<<<<<< HEAD
-static void set_discard_granularity_no_passdown(struct pool *pool,
-						struct queue_limits *limits)
-{
-	limits->discard_granularity = pool->sectors_per_block << SECTOR_SHIFT;
-	if (pool->sectors_per_block_shift < 0) {
-		/*
-		 * Block size is not a power of 2 but the block layer assumes
-		 * discard_granularity is.  Leverage the fact that block size
-		 * is a multiple of DATA_DEV_BLOCK_SIZE_MIN_SECTORS.
-		 */
-		limits->discard_granularity =
-			DATA_DEV_BLOCK_SIZE_MIN_SECTORS << SECTOR_SHIFT;
-	}
-}
-
-static void set_discard_limits(struct pool *pool, struct pool_features *pf,
-			       struct block_device *src_bdev,
-			       struct queue_limits *limits)
-{
-	struct request_queue *q = bdev_get_queue(src_bdev);
-	struct queue_limits *src_limits = &q->limits;
-
-	/*
-	 * We have to cope with discard bios that cover a block partially.
-	 * But a discard that spans a block boundary is not sent to this target.
-	 */
-	limits->discard_zeroes_data = pf->zero_new_blocks;
-=======
 static bool block_size_is_power_of_two(struct pool *pool)
 {
 	return pool->sectors_per_block_shift >= 0;
@@ -2519,52 +2467,9 @@
 	struct pool *pool = pt->pool;
 	struct queue_limits *data_limits;
 
->>>>>>> e3dc58fb
 	limits->max_discard_sectors = pool->sectors_per_block;
 
-	if (!pf->discard_passdown)
-		goto set_granularity_no_passdown;
-
 	/*
-<<<<<<< HEAD
-	 * discard passdown forces the need to establish a
-	 * discard_granularity that will work for both thinp and
-	 * the underlying data device.  So use the data device's
-	 * discard_granularity but make sure block size is a multiple of it.
-	 */
-	limits->discard_granularity = src_limits->discard_granularity;
-
-	if ((limits->max_discard_sectors << SECTOR_SHIFT)
-	    & (limits->discard_granularity - 1)) {
-		DMWARN("%s: max discard (%u) would not be a multiple of discard granularity (%u): Disabling discard passdown.",
-		       dm_device_name(pool->pool_md),
-		       (limits->max_discard_sectors << SECTOR_SHIFT),
-		       limits->discard_granularity);
-		pool->pf.discard_passdown = 0;
-		pool->pf.discard_passdown_override = 1;
-		goto set_granularity_no_passdown;
-	}
-
-	/*
-	 * discard passdown is enabled so we cannot support discards
-	 * that are larger than supported by the underlying data device.
-	 * Conversely, we don't want discards larger than the block size.
-	 */
-	if (src_limits->max_discard_sectors < pool->sectors_per_block) {
-		DMWARN("%s: max discard (%u) would be less than block size (%u): Disabling discard passdown.",
-		       dm_device_name(pool->pool_md),
-		       (src_limits->max_discard_sectors << SECTOR_SHIFT),
-		       pool->sectors_per_block);
-		pool->pf.discard_passdown = 0;
-		pool->pf.discard_passdown_override = 1;
-		goto set_granularity_no_passdown;
-	}
-
-	return;
-
-set_granularity_no_passdown:
-	set_discard_granularity_no_passdown(pool, limits);
-=======
 	 * discard_granularity is just a hint, and not enforced.
 	 */
 	if (pt->adjusted_pf.discard_passdown) {
@@ -2579,7 +2484,6 @@
 		 */
 		limits->discard_granularity = max(1 << (ffs(pool->sectors_per_block) - 1),
 						  DATA_DEV_BLOCK_SIZE_MIN_SECTORS) << SECTOR_SHIFT;
->>>>>>> e3dc58fb
 }
 
 static void pool_io_hints(struct dm_target *ti, struct queue_limits *limits)
@@ -2589,14 +2493,6 @@
 
 	blk_limits_io_min(limits, 0);
 	blk_limits_io_opt(limits, pool->sectors_per_block << SECTOR_SHIFT);
-<<<<<<< HEAD
-	/*
-	 * pt->pf is used here because it reflects the features configured but
-	 * not yet transfered to the live pool (see: bind_control_target).
-	 */
-	if (pt->pf.discard_enabled)
-		set_discard_limits(pool, &pt->pf, pt->data_dev->bdev, limits);
-=======
 
 	/*
 	 * pt->adjusted_pf is a staging area for the actual features to use.
@@ -2609,7 +2505,6 @@
 	disable_passdown_if_not_supported(pt);
 
 	set_discard_limits(pt, limits);
->>>>>>> e3dc58fb
 }
 
 static struct target_type pool_target = {
@@ -2902,13 +2797,7 @@
 {
 	struct thin_c *tc = ti->private;
 
-<<<<<<< HEAD
-	blk_limits_io_min(limits, 0);
-	blk_limits_io_opt(limits, pool->sectors_per_block << SECTOR_SHIFT);
-	set_discard_limits(pool, &pool->pf, tc->pool_dev->bdev, limits);
-=======
 	*limits = bdev_get_queue(tc->pool_dev->bdev)->limits;
->>>>>>> e3dc58fb
 }
 
 static struct target_type thin_target = {
