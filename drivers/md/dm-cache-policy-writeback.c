/*
 * Copyright (C) 2012 Red Hat. All rights reserved.
 *
 * writeback cache policy supporting flushing out dirty cache blocks.
 *
 * This file is released under the GPL.
 */

#include "dm-cache-policy.h"
#include "dm.h"

#include <linux/hash.h>
#include <linux/list.h>
#include <linux/module.h>
#include <linux/slab.h>

/*----------------------------------------------------------------*/

/* Cache entry struct. */
struct wb_cache_entry {
	struct list_head list;
	struct hlist_node hlist;

	dm_cblock_t cblock;
	dm_oblock_t oblock;
};

struct hash {
	struct hlist_head *table;
	dm_block_t hash_bits;
	unsigned nr_buckets;
};

struct policy {
	struct dm_cache_policy policy;
	struct mutex lock;

	struct list_head free, used; /* Free/used cache entry list */

	/*
	 * We know exactly how many cblocks will be needed,
	 * so we can allocate them up front.
	 */
	dm_cblock_t cache_size, nr_cblocks_allocated;
	struct wb_cache_entry *cblocks;
	struct hash chash;
};

/*----------------------------------------------------------------------------*/
/* Low-level functions. */
static unsigned next_power(unsigned n, unsigned min)
{
	return roundup_pow_of_two(max(n, min));
}

static struct policy *to_policy(struct dm_cache_policy *p)
{
	return container_of(p, struct policy, policy);
}

static struct list_head *list_pop(struct list_head *q)
{
	struct list_head *r = q->next;

	BUG_ON(!r);
	list_del(r);

	return r;
}

/*----------------------------------------------------------------------------*/

/* Allocate/free various resources. */
static int alloc_hash(struct hash *hash, unsigned elts)
{
	hash->nr_buckets = next_power(elts >> 4, 16);
	hash->hash_bits = ffs(hash->nr_buckets) - 1;
	hash->table = vzalloc(sizeof(*hash->table) * hash->nr_buckets);

	return hash->table ? 0 : -ENOMEM;
}

static void free_hash(struct hash *hash)
{
	vfree(hash->table);
}

static int alloc_cache_blocks_with_hash(struct policy *p, dm_cblock_t cache_size)
{
	int r;

	p->cblocks = vzalloc(sizeof(*p->cblocks) * from_cblock(cache_size));
	if (p->cblocks) {
<<<<<<< HEAD
		while (cache_size != to_cblock(0)) {
			cache_size = to_cblock(from_cblock(cache_size) - 1);
			list_add(&p->cblocks[from_cblock(cache_size)].list, &p->free);
		}
=======
		unsigned u = from_cblock(cache_size);

		while (u--)
			list_add(&p->cblocks[u].list, &p->free);
>>>>>>> 68f1bad9

		p->nr_cblocks_allocated = 0;

		/* Cache entries hash. */
		r = alloc_hash(&p->chash, from_cblock(cache_size));
		if (r)
			vfree(p->cblocks);

	} else
		r = -ENOMEM;

	return r;
}

static void free_cache_blocks_and_hash(struct policy *p)
{
	free_hash(&p->chash);
	vfree(p->cblocks);
}

static struct wb_cache_entry *alloc_cache_entry(struct policy *p)
{
	struct wb_cache_entry *e;

	BUG_ON(from_cblock(p->nr_cblocks_allocated) >= from_cblock(p->cache_size));

	e = list_entry(list_pop(&p->free), struct wb_cache_entry, list);
	p->nr_cblocks_allocated = to_cblock(from_cblock(p->nr_cblocks_allocated) + 1);

	return e;
}

/*----------------------------------------------------------------------------*/

/* Hash functions (lookup, insert, remove). */
static struct wb_cache_entry *lookup_cache_entry(struct policy *p, dm_oblock_t oblock)
{
	struct hash *hash = &p->chash;
	unsigned h = hash_64(from_oblock(oblock), hash->hash_bits);
	struct wb_cache_entry *cur;
	struct hlist_node *tmp;
	struct hlist_head *bucket = &hash->table[h];

	hlist_for_each_entry(cur, tmp, bucket, hlist) {
		if (cur->oblock == oblock) {
			/* Move upfront bucket for faster access. */
			hlist_del(&cur->hlist);
			hlist_add_head(&cur->hlist, bucket);
			return cur;
		}
	}

	return NULL;
}

static void insert_cache_hash_entry(struct policy *p, struct wb_cache_entry *e)
{
	unsigned h = hash_64(from_oblock(e->oblock), p->chash.hash_bits);

	hlist_add_head(&e->hlist, &p->chash.table[h]);
}

static void remove_cache_hash_entry(struct wb_cache_entry *e)
{
	hlist_del(&e->hlist);
}

/* Public interface (see dm-cache-policy.h */
static int wb_map(struct dm_cache_policy *pe, dm_oblock_t oblock,
		     bool can_migrate, bool discarded_oblock,
		     struct bio *bio,
		     struct policy_result *result)
{
	struct policy *p = to_policy(pe);
	struct wb_cache_entry *e;

	if (can_migrate)
		mutex_lock(&p->lock);

	else if (!mutex_trylock(&p->lock))
		return -EWOULDBLOCK;

	e = lookup_cache_entry(p, oblock);
	if (e) {
		result->op = POLICY_HIT;
		result->cblock = e->cblock;

	} else
		result->op = POLICY_MISS;

	mutex_unlock(&p->lock);

	return 0;
}

static void add_cache_entry(struct policy *p, struct wb_cache_entry *e)
{
	insert_cache_hash_entry(p, e);
	list_add(&e->list, &p->used);
}

static struct wb_cache_entry *del_cache_entry(struct policy *p)
{
	if (!list_empty(&p->used)) {
		struct wb_cache_entry *e = list_entry(list_pop(&p->used), struct wb_cache_entry, list);

		remove_cache_hash_entry(e);
		list_add(&e->list, &p->free);
		p->nr_cblocks_allocated = to_cblock(from_cblock(p->nr_cblocks_allocated) - 1);
		return e;
	}

	return NULL;
}

static int wb_load_mapping(struct dm_cache_policy *pe,
			   dm_oblock_t oblock, dm_cblock_t cblock,
			   uint32_t hint, bool hint_valid)
{
	int r;
	struct policy *p = to_policy(pe);
	struct wb_cache_entry *e;

	e = alloc_cache_entry(p);
	if (e) {
		e->cblock = cblock;
		e->oblock = oblock;
		add_cache_entry(p, e);
		r = 0;

	} else
		r = -ENOMEM;

	return r;
}

static void wb_destroy(struct dm_cache_policy *pe)
{
	struct policy *p = to_policy(pe);

	free_cache_blocks_and_hash(p);
	kfree(p);
}

static struct wb_cache_entry *__wb_force_remove_mapping(struct policy *p, dm_oblock_t oblock)
{
	struct wb_cache_entry *r = lookup_cache_entry(p, oblock);

	BUG_ON(!r);

	remove_cache_hash_entry(r);
	list_del(&r->list);

	return r;
}

static void wb_remove_mapping(struct dm_cache_policy *pe, dm_oblock_t oblock)
{
	struct policy *p = to_policy(pe);
	struct wb_cache_entry *e;

	mutex_lock(&p->lock);
	e = __wb_force_remove_mapping(p, oblock);
	list_add_tail(&e->list, &p->free);
	BUG_ON(!from_cblock(p->nr_cblocks_allocated));
	p->nr_cblocks_allocated = to_cblock(from_cblock(p->nr_cblocks_allocated) - 1);
	mutex_unlock(&p->lock);
}

static void wb_force_mapping(struct dm_cache_policy *pe,
				dm_oblock_t current_oblock, dm_oblock_t oblock)
{
	struct policy *p = to_policy(pe);
	struct wb_cache_entry *e;

	mutex_lock(&p->lock);
	e = __wb_force_remove_mapping(p, current_oblock);
	e->oblock = oblock;
	add_cache_entry(p, e);
	mutex_unlock(&p->lock);
}

static int wb_remove_any(struct dm_cache_policy *pe, struct policy_result *result)
{
	int r;
	struct policy *p = to_policy(pe);
	struct wb_cache_entry *e;

	mutex_lock(&p->lock);
	e = del_cache_entry(p);
	if (e) {
		result->old_oblock = e->oblock;
		result->cblock = e->cblock;
		r = 0;

	} else
		r = -ENOENT;

	mutex_unlock(&p->lock);

	return r;
}

static void wb_reload_mapping(struct dm_cache_policy *pe,
			      dm_oblock_t oblock, dm_cblock_t cblock)
{
	struct policy *p = to_policy(pe);

	mutex_lock(&p->lock);
	wb_load_mapping(pe, oblock, cblock, 0, false);
	mutex_unlock(&p->lock);
}

static dm_cblock_t wb_residency(struct dm_cache_policy *pe)
{
	struct policy *p = to_policy(pe);
	dm_cblock_t r;

	mutex_lock(&p->lock);
	r = from_cblock(p->nr_cblocks_allocated);
	mutex_unlock(&p->lock);

	return r;
}

/* Init the policy plugin interface function pointers. */
static void init_policy_functions(struct policy *p)
{
	p->policy.destroy = wb_destroy;
	p->policy.map = wb_map;
	p->policy.load_mapping = wb_load_mapping;
	p->policy.load_mappings_completed = NULL;
	p->policy.walk_mappings = NULL;
	p->policy.remove_mapping = wb_remove_mapping;
	p->policy.force_mapping = wb_force_mapping;
	p->policy.remove_any = wb_remove_any;
	p->policy.reload_mapping = wb_reload_mapping;
	p->policy.residency = wb_residency;
	p->policy.tick = NULL;
	p->policy.status = NULL;
	p->policy.message = NULL;
}

static struct dm_cache_policy *wb_create(dm_cblock_t cache_size,
					 sector_t origin_size,
					 sector_t block_size,
					 int argc, char **argv)
{
	int r;
	struct policy *p = kzalloc(sizeof(*p), GFP_KERNEL);

	if (!p)
		return NULL;

	init_policy_functions(p);
	INIT_LIST_HEAD(&p->free);
	INIT_LIST_HEAD(&p->used);
	p->cache_size = cache_size;
	mutex_init(&p->lock);

	/* Allocate cache entry structs and add them to free list. */
	r = alloc_cache_blocks_with_hash(p, cache_size);
	if (!r)
		return &p->policy;

	kfree(p);

	return NULL;
}
/*----------------------------------------------------------------------------*/

static struct dm_cache_policy_type wb_policy_type = {
	.name = "writeback",
	.hint_size = 0,
	.owner = THIS_MODULE,
        .create = wb_create
};

static int __init wb_init(void)
{
	return dm_cache_policy_register(&wb_policy_type);
}

static void __exit wb_exit(void)
{
	dm_cache_policy_unregister(&wb_policy_type);
}

module_init(wb_init);
module_exit(wb_exit);

MODULE_AUTHOR("Heinz Mauelshagen");
MODULE_LICENSE("GPL");
MODULE_DESCRIPTION("writeback cache policy");

/*----------------------------------------------------------------------------*/<|MERGE_RESOLUTION|>--- conflicted
+++ resolved
@@ -91,17 +91,10 @@
 
 	p->cblocks = vzalloc(sizeof(*p->cblocks) * from_cblock(cache_size));
 	if (p->cblocks) {
-<<<<<<< HEAD
-		while (cache_size != to_cblock(0)) {
-			cache_size = to_cblock(from_cblock(cache_size) - 1);
-			list_add(&p->cblocks[from_cblock(cache_size)].list, &p->free);
-		}
-=======
 		unsigned u = from_cblock(cache_size);
 
 		while (u--)
 			list_add(&p->cblocks[u].list, &p->free);
->>>>>>> 68f1bad9
 
 		p->nr_cblocks_allocated = 0;
 
