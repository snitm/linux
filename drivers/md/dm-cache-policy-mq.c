/*
 * Copyright (C) 2012 Red Hat. All rights reserved.
 *
 * This file is released under the GPL.
 */

#include "dm-cache-policy.h"
#include "dm.h"

#include <linux/hash.h>
#include <linux/list.h>
#include <linux/module.h>
#include <linux/mutex.h>
#include <linux/slab.h>

#define DM_MSG_PREFIX "cache-policy-mq"

static struct kmem_cache *mq_entry_cache;

/*----------------------------------------------------------------*/

static unsigned next_power(unsigned n, unsigned min)
{
	return roundup_pow_of_two(max(n, min));
}

/*----------------------------------------------------------------*/

static unsigned long *alloc_bitset(unsigned nr_entries)
{
	size_t s = sizeof(unsigned long) * dm_div_up(nr_entries, BITS_PER_LONG);
	return vzalloc(s);
}

static void free_bitset(unsigned long *bits)
{
	vfree(bits);
}

/*----------------------------------------------------------------*/

/*
 * Large, sequential ios are probably better left on the origin device since
 * spindles tend to have good bandwidth.
 *
 * The io_tracker tries to spot when the io is in one of these sequential
 * modes.
 *
 * Two thresholds to switch between random and sequential io mode are defaulting
 * as follows and can be adjusted via the constructor and message interfaces.
 */
#define RANDOM_THRESHOLD_DEFAULT 4
#define SEQUENTIAL_THRESHOLD_DEFAULT 512

enum io_pattern {
	PATTERN_SEQUENTIAL,
	PATTERN_RANDOM
};

struct io_tracker {
	enum io_pattern pattern;

	unsigned nr_seq_samples;
	unsigned nr_rand_samples;
	unsigned thresholds[2];

	dm_oblock_t last_end_oblock;
};

static void iot_init(struct io_tracker *t,
		     int sequential_threshold, int random_threshold)
{
	t->pattern = PATTERN_RANDOM;
	t->nr_seq_samples = 0;
	t->nr_rand_samples = 0;
	t->last_end_oblock = 0;
}

static enum io_pattern iot_pattern(struct io_tracker *t)
{
	return t->pattern;
}

static void iot_update_stats(struct io_tracker *t, struct bio *bio)
{
	if (bio->bi_sector == from_oblock(t->last_end_oblock) + 1) {
		t->nr_seq_samples++;

	} else {
		/*
		 * Just one non-sequential IO is enough to reset the
		 * counters.
		 */
		if (t->nr_seq_samples) {
			t->nr_seq_samples = 0;
			t->nr_rand_samples = 0;
		}

		t->nr_rand_samples++;
	}

	t->last_end_oblock = to_oblock(bio->bi_sector + bio_sectors(bio) - 1);
}

static void iot_check_for_pattern_switch(struct io_tracker *t)
{
	switch (t->pattern) {
	case PATTERN_SEQUENTIAL:
		if (t->nr_rand_samples >= t->thresholds[PATTERN_RANDOM]) {
			t->pattern = PATTERN_RANDOM;
			t->nr_seq_samples = t->nr_rand_samples = 0;
		}
		break;

	case PATTERN_RANDOM:
		if (t->nr_seq_samples >= t->thresholds[PATTERN_SEQUENTIAL]) {
			t->pattern = PATTERN_SEQUENTIAL;
			t->nr_seq_samples = t->nr_rand_samples = 0;
		}
		break;
	}
}

static void iot_examine_bio(struct io_tracker *t, struct bio *bio)
{
	iot_update_stats(t, bio);
	iot_check_for_pattern_switch(t);
}

/*----------------------------------------------------------------*/


/*
 * This queue is divided up into different levels.  Allowing us to push
 * entries to the back of any of the levels.  Think of it as a partially
 * sorted queue.
 */
#define NR_QUEUE_LEVELS 16u

struct queue {
	struct list_head qs[NR_QUEUE_LEVELS];
};

static void queue_init(struct queue *q)
{
	unsigned i;

	for (i = 0; i < NR_QUEUE_LEVELS; i++)
		INIT_LIST_HEAD(q->qs + i);
}

/*
 * Insert an entry to the back of the given level.
 */
static void queue_push(struct queue *q, unsigned level, struct list_head *elt)
{
	list_add_tail(elt, q->qs + level);
}

static void queue_remove(struct list_head *elt)
{
	list_del(elt);
}

/*
 * Shifts all regions down one level.  This has no effect on the order of
 * the queue.
 */
static void queue_shift_down(struct queue *q)
{
	unsigned level;

	for (level = 1; level < NR_QUEUE_LEVELS; level++)
		list_splice_init(q->qs + level, q->qs + level - 1);
}

/*
 * Gives us the oldest entry of the lowest popoulated level.  If the first
 * level is emptied then we shift down one level.
 */
static struct list_head *queue_pop(struct queue *q)
{
	unsigned level;
	struct list_head *r;

	for (level = 0; level < NR_QUEUE_LEVELS; level++)
		if (!list_empty(q->qs + level)) {
			r = q->qs[level].next;
			list_del(r);

			/* have we just emptied the bottom level? */
			if (level == 0 && list_empty(q->qs))
				queue_shift_down(q);

			return r;
		}

	return NULL;
}

static struct list_head *list_pop(struct list_head *lh)
{
	struct list_head *r = lh->next;

	BUG_ON(!r);
	list_del_init(r);

	return r;
}

/*----------------------------------------------------------------*/

/*
 * Describes a cache entry.  Used in both the cache and the pre_cache.
 */
struct entry {
	struct hlist_node hlist;
	struct list_head list;
	dm_oblock_t oblock;
	dm_cblock_t cblock;	/* valid iff in_cache */

	/*
	 * FIXME: pack these better
	 */
	bool in_cache:1;
	unsigned hit_count;
	unsigned generation;
	unsigned tick;
};

struct mq_policy {
	struct dm_cache_policy policy;

	/* protects everything */
	struct mutex lock;
	dm_cblock_t cache_size;
	struct io_tracker tracker;

	/*
	 * We maintain two queues of entries.  The cache proper contains
	 * the currently active mappings.  Whereas the pre_cache tracks
	 * blocks that are being hit frequently and potential candidates
	 * for promotion to the cache.
	 */
	struct queue pre_cache;
	struct queue cache;

	/*
	 * Keeps track of time, incremented by the core.  We use this to
	 * avoid attributing multiple hits within the same tick.
	 *
	 * Access to tick_protected should be done with the spin lock held.
	 * It's copied to tick at the start of the map function (within the
	 * mutex).
	 */
	spinlock_t tick_lock;
	unsigned tick_protected;
	unsigned tick;

	/*
	 * A count of the number of times the map function has been called
	 * and found an entry in the pre_cache or cache.  Currently used to
	 * calculate the generation.
	 */
	unsigned hit_count;

	/*
	 * A generation is a longish period that is used to trigger some
	 * book keeping effects.  eg, decrementing hit counts on entries.
	 * This is needed to allow the cache to evolve as io patterns
	 * change.
	 */
	unsigned generation;
	unsigned generation_period; /* in lookups (will probably change) */

	/*
	 * Entries in the pre_cache whose hit count passes the promotion
	 * threshold move to the cache proper.  Working out the correct
	 * value for the promotion_threshold is crucial to this policy.
	 */
	unsigned promote_threshold;

	/*
	 * We need cache_size entries for the cache, and choose to have
	 * cache_size entries for the pre_cache too.  One motivation for
	 * using the same size is to make the hit counts directly
	 * comparable between pre_cache and cache.
	 */
	unsigned nr_entries;
	unsigned nr_entries_allocated;
	struct list_head free;

	/*
	 * Cache blocks may be unallocated.  We store this info in a
	 * bitset.
	 */
	unsigned long *allocation_bitset;
	unsigned nr_cblocks_allocated;
	unsigned find_free_nr_words;
	unsigned find_free_last_word;

	/*
	 * The hash table allows us to quickly find an entry by origin
	 * block.  Both pre_cache and cache entries are in here.
	 */
	unsigned nr_buckets;
	dm_block_t hash_bits;
	struct hlist_head *table;

	int threshold_args[2];
};

/*----------------------------------------------------------------*/
/* Free/alloc mq cache entry structures. */
static void takeout_queue(struct list_head *lh, struct queue *q)
{
	unsigned level;

	for (level = 0; level < NR_QUEUE_LEVELS; level++)
		list_splice(q->qs + level, lh);
}

static void free_entries(struct mq_policy *mq)
{
	struct entry *e, *tmp;

	takeout_queue(&mq->free, &mq->pre_cache);
	takeout_queue(&mq->free, &mq->cache);

	list_for_each_entry_safe(e, tmp, &mq->free, list)
		kmem_cache_free(mq_entry_cache, e);
}

static int alloc_entries(struct mq_policy *mq, unsigned elts)
{
	unsigned u = mq->nr_entries;

	INIT_LIST_HEAD(&mq->free);
	mq->nr_entries_allocated = 0;

	while (u--) {
		struct entry *e = kmem_cache_zalloc(mq_entry_cache, GFP_KERNEL);

		if (!e) {
			free_entries(mq);
			return -ENOMEM;
		}


		list_add(&e->list, &mq->free);
	}

	return 0;
}

/*----------------------------------------------------------------*/

/*
 * Simple hash table implementation.  Should replace with the standard hash
 * table that's making its way upstream.
 */
static void hash_insert(struct mq_policy *mq, struct entry *e)
{
	unsigned h = hash_64(from_oblock(e->oblock), mq->hash_bits);
	hlist_add_head(&e->hlist, mq->table + h);
}

static struct entry *hash_lookup(struct mq_policy *mq, dm_oblock_t oblock)
{
	unsigned h = hash_64(from_oblock(oblock), mq->hash_bits);
	struct hlist_head *bucket = mq->table + h;
	struct hlist_node *tmp;
	struct entry *e;

	hlist_for_each_entry(e, tmp, bucket, hlist)
		if (e->oblock == oblock) {
			hlist_del(&e->hlist);
			hlist_add_head(&e->hlist, bucket);
			return e;
		}

	return NULL;
}

static void hash_remove(struct entry *e)
{
	hlist_del(&e->hlist);
}

/*----------------------------------------------------------------*/

/*
 * Allocates a new entry structure.  The memory is allocated in one lump,
 * so we just handing it out here.  Returns NULL if all entries have
 * already been allocated.  Cannot fail otherwise.
 */
static struct entry *alloc_entry(struct mq_policy *mq)
{
	struct entry *e;

	if (mq->nr_entries_allocated >= mq->nr_entries) {
		BUG_ON(!list_empty(&mq->free));
		return NULL;
	}

	e = list_entry(list_pop(&mq->free), struct entry, list);
	INIT_LIST_HEAD(&e->list);
	INIT_HLIST_NODE(&e->hlist);

	mq->nr_entries_allocated++;
	return e;
}

/*----------------------------------------------------------------*/

/*
 * Mark cache blocks allocated or not in the bitset.
 */
static void alloc_cblock(struct mq_policy *mq, dm_cblock_t cblock)
{
	BUG_ON(from_cblock(cblock) > from_cblock(mq->cache_size));
	BUG_ON(test_bit(from_cblock(cblock), mq->allocation_bitset));
	set_bit(from_cblock(cblock), mq->allocation_bitset);
	mq->nr_cblocks_allocated++;
}

static void free_cblock(struct mq_policy *mq, dm_cblock_t cblock)
{
	BUG_ON(from_cblock(cblock) > from_cblock(mq->cache_size));
	BUG_ON(!test_bit(from_cblock(cblock), mq->allocation_bitset));
	clear_bit(from_cblock(cblock), mq->allocation_bitset);
	mq->nr_cblocks_allocated--;
}

static bool any_free_cblocks(struct mq_policy *mq)
{
	return mq->nr_cblocks_allocated < from_cblock(mq->cache_size);
}

/*
 * Fills result out with a cache block that isn't in use, or return
 * -ENOSPC.  This does _not_ mark the cblock as allocated, the caller is
 * reponsible for that.
 */
static int __find_free_cblock(struct mq_policy *mq, unsigned begin, unsigned end,
			      dm_cblock_t *result, unsigned *last_word)
{
	int r = -ENOSPC;
	unsigned w;

	for (w = begin; w < end; w++) {
		/*
		 * ffz is undefined if no zero exists
		 */
		if (mq->allocation_bitset[w] != ~0UL) {
			*last_word = w;
			*result = to_cblock((w * BITS_PER_LONG) + ffz(mq->allocation_bitset[w]));
			if (from_cblock(*result) < from_cblock(mq->cache_size))
				r = 0;

			break;
		}
	}

	return r;
}

static int find_free_cblock(struct mq_policy *mq, dm_cblock_t *result)
{
	int r;

	if (!any_free_cblocks(mq))
		return -ENOSPC;

	r = __find_free_cblock(mq, mq->find_free_last_word, mq->find_free_nr_words, result, &mq->find_free_last_word);
	if (r == -ENOSPC && mq->find_free_last_word)
		r = __find_free_cblock(mq, 0, mq->find_free_last_word, result, &mq->find_free_last_word);

	return r;
}

/*----------------------------------------------------------------*/

/*
 * Now we get to the meat of the policy.  This section deals with deciding
 * when to to add entries to the pre_cache and cache, and move between
 * them.
 */

/*
 * The queue level is based on the log2 of the hit count.
 */
static unsigned queue_level(struct entry *e)
{
	return min((unsigned) ilog2(e->hit_count), NR_QUEUE_LEVELS - 1u);
}

/*
 * Inserts the entry into the pre_cache or the cache.  Ensures the cache
 * block is marked as allocated if necc.  Inserts into the hash table.  Sets the
 * tick which records when the entry was last moved about.
 */
static void push(struct mq_policy *mq, struct entry *e)
{
	e->tick = mq->tick;
	hash_insert(mq, e);

	if (e->in_cache) {
		alloc_cblock(mq, e->cblock);
		queue_push(&mq->cache, queue_level(e), &e->list);
	} else
		queue_push(&mq->pre_cache, queue_level(e), &e->list);
}

/*
 * Removes an entry from pre_cache or cache.  Removes from the hash table.
 * Frees off the cache block if necc.
 */
static void del(struct mq_policy *mq, struct entry *e)
{
	queue_remove(&e->list);
	hash_remove(e);
	if (e->in_cache)
		free_cblock(mq, e->cblock);
}

/*
 * Like del, except it removes the first entry in the queue (ie. the least
 * recently used).
 */
static struct entry *pop(struct mq_policy *mq, struct queue *q)
{
	struct entry *e = container_of(queue_pop(q), struct entry, list);

	if (e) {
		hash_remove(e);

		if (e->in_cache)
			free_cblock(mq, e->cblock);
	}

	return e;
}

/*
 * Has this entry already been updated?
 */
static bool updated_this_tick(struct mq_policy *mq, struct entry *e)
{
	return mq->tick == e->tick;
}

/*
 * The promotion threshold is adjusted every generation.  As are the counts
 * of the entries.
 *
 * At the moment the threshold is taken by averaging the hit counts of some
 * of the entries in the cache (the first 20 entries of the first level).
 *
 * We can be much cleverer than this though.  For example, each promotion
 * could bump up the threshold helping to prevent churn.  Much more to do
 * here.
 */

#define MAX_TO_AVERAGE 20

static void check_generation(struct mq_policy *mq)
{
	unsigned total = 0, nr = 0, count = 0, level;
	struct list_head *head;
	struct entry *e;

	if ((mq->hit_count >= mq->generation_period) &&
	    (mq->nr_cblocks_allocated == from_cblock(mq->cache_size))) {

		mq->hit_count = 0;
		mq->generation++;

		for (level = 0; level < NR_QUEUE_LEVELS && count < MAX_TO_AVERAGE; level++) {
			head = mq->cache.qs + level;
			list_for_each_entry(e, head, list) {
				nr++;
				total += e->hit_count;

				if (++count >= MAX_TO_AVERAGE)
					break;
			}
		}

		mq->promote_threshold = nr ? total / nr : 1;
		if (mq->promote_threshold * nr < total)
			mq->promote_threshold++;
	}
}

/*
 * Whenever we use an entry we bump up it's hit counter, and push it to the
 * back to it's current level.
 */
static void requeue_and_update_tick(struct mq_policy *mq, struct entry *e)
{
	if (updated_this_tick(mq, e))
		return;

	e->hit_count++;
	mq->hit_count++;
	check_generation(mq);

	/* generation adjustment, to stop the counts increasing forever. */
	/* FIXME: divide? */
	/* e->hit_count -= min(e->hit_count - 1, mq->generation - e->generation); */
	e->generation = mq->generation;

	del(mq, e);
	push(mq, e);
}

/*
 * Demote the least recently used entry from the cache to the pre_cache.
 * Returns the new cache entry to use, and the old origin block it was
 * mapped to.
 *
 * We drop the hit count on the demoted entry back to 1 to stop it bouncing
 * straight back into the cache if it's subsequently hit.  There are
 * various options here, and more experimentation would be good:
 *
 * - just forget about the demoted entry completely (ie. don't insert it
     into the pre_cache).
 * - divide the hit count rather that setting to some hard coded value.
 * - set the hit count to a hard coded value other than 1, eg, is it better
 *   if it goes in at level 2?
 */
static dm_cblock_t demote_cblock(struct mq_policy *mq, dm_oblock_t *oblock)
{
	dm_cblock_t result;
	struct entry *demoted = pop(mq, &mq->cache);

	BUG_ON(!demoted);
	result = demoted->cblock;
	*oblock = demoted->oblock;
	demoted->in_cache = false;
	demoted->hit_count = 1;
	push(mq, demoted);

	return result;
}

/*
 * We modify the basic promotion_threshold depending on the specific io.
 *
 * If the origin block has been discarded then there's no cost to copy it
 * to the cache.
 *
 * We bias towards reads, since they can be demoted at no cost if they
 * haven't been dirtied.
 */
#define DISCARDED_PROMOTE_THRESHOLD 1
#define READ_PROMOTE_THRESHOLD 4
#define WRITE_PROMOTE_THRESHOLD 8

static unsigned adjusted_promote_threshold(struct mq_policy *mq,
					   bool discarded_oblock, int data_dir)
{
	if (discarded_oblock && any_free_cblocks(mq) && data_dir == WRITE)
		/*
		 * We don't need to do any copying at all, so give this a
		 * very low threshold.  In practice this only triggers
		 * during initial population after a format.
		 */
		return DISCARDED_PROMOTE_THRESHOLD;

	return data_dir == READ ?
		(mq->promote_threshold + READ_PROMOTE_THRESHOLD) :
		(mq->promote_threshold + WRITE_PROMOTE_THRESHOLD);
}

static bool should_promote(struct mq_policy *mq, struct entry *e,
			   bool discarded_oblock, int data_dir)
{
	return e->hit_count >=
		adjusted_promote_threshold(mq, discarded_oblock, data_dir);
}

static int cache_entry_found(struct mq_policy *mq,
			     struct entry *e,
			     struct policy_result *result)
{
	requeue_and_update_tick(mq, e);

	if (e->in_cache) {
		result->op = POLICY_HIT;
		result->cblock = e->cblock;
		return 0;
	}

	return 0;
}

/*
 * Moves and entry from the pre_cache to the cache.  The main work is
 * finding which cache block to use.
 */
static int pre_cache_to_cache(struct mq_policy *mq, struct entry *e,
			      struct policy_result *result)
{
	dm_cblock_t cblock;

	if (find_free_cblock(mq, &cblock) == -ENOSPC) {
		result->op = POLICY_REPLACE;
		cblock = demote_cblock(mq, &result->old_oblock);
	} else
		result->op = POLICY_NEW;

	result->cblock = e->cblock = cblock;

	del(mq, e);
	e->in_cache = true;
	push(mq, e);

	return 0;
}

static int pre_cache_entry_found(struct mq_policy *mq, struct entry *e,
				 bool can_migrate, bool discarded_oblock,
				 int data_dir, struct policy_result *result)
{
	int r = 0;
	bool updated = updated_this_tick(mq, e);

	requeue_and_update_tick(mq, e);

	if ((!discarded_oblock && updated) ||
	    !should_promote(mq, e, discarded_oblock, data_dir))
		result->op = POLICY_MISS;

	else if (!can_migrate)
		r = -EWOULDBLOCK;

	else
		r = pre_cache_to_cache(mq, e, result);

	return r;
}

static void insert_in_pre_cache(struct mq_policy *mq,
				dm_oblock_t oblock)
{
	struct entry *e = alloc_entry(mq);

	if (!e)
		/*
		 * There's no spare entry structure, so we grab the least
		 * used one from the pre_cache.
		 */
		e = pop(mq, &mq->pre_cache);

	if (unlikely(!e)) {
		DMWARN("couldn't pop from pre cache");
		return;
	}

	e->in_cache = false;
	e->oblock = oblock;
	e->hit_count = 1;
	e->generation = mq->generation;
	push(mq, e);
}

static void insert_in_cache(struct mq_policy *mq, dm_oblock_t oblock,
			    struct policy_result *result)
{
	struct entry *e;
	dm_cblock_t cblock;

	if (find_free_cblock(mq, &cblock) == -ENOSPC) {
		result->op = POLICY_MISS;
		insert_in_pre_cache(mq, oblock);
		return;
	}

	e = alloc_entry(mq);
	if (unlikely(!e)) {
		result->op = POLICY_MISS;
		return;
	}

	e->oblock = oblock;
	e->cblock = cblock;
	e->in_cache = true;
	e->hit_count = 1;
	e->generation = mq->generation;
	push(mq, e);

	result->op = POLICY_NEW;
	result->cblock = e->cblock;
}

static int no_entry_found(struct mq_policy *mq, dm_oblock_t oblock,
			  bool can_migrate, bool discarded_oblock,
			  int data_dir, struct policy_result *result)
{
	if (adjusted_promote_threshold(mq, discarded_oblock, data_dir) == 1) {
		if (can_migrate) {
			insert_in_cache(mq, oblock, result);
			return 0;
		} else
			return -EWOULDBLOCK;

	} else {
		insert_in_pre_cache(mq, oblock);
		result->op = POLICY_MISS;
		return 0;
	}
}

/*
 * Looks the oblock up in the hash table, then decides whether to put in
 * pre_cache, or cache etc.
 */
static int map(struct mq_policy *mq, dm_oblock_t oblock,
	       bool can_migrate, bool discarded_oblock,
	       int data_dir, struct policy_result *result)
{
	int r = 0;
	struct entry *e = hash_lookup(mq, oblock);

	if (e && e->in_cache)
		r = cache_entry_found(mq, e, result);

	else if (iot_pattern(&mq->tracker) == PATTERN_SEQUENTIAL)
		result->op = POLICY_MISS;

	else if (e)
		r = pre_cache_entry_found(mq, e, can_migrate, discarded_oblock,
					  data_dir, result);
	else
		r = no_entry_found(mq, oblock, can_migrate, discarded_oblock,
				   data_dir, result);

	if (r == -EWOULDBLOCK)
		result->op = POLICY_MISS;
	return r;
}

/*----------------------------------------------------------------*/

/*
 * Public interface, via the policy struct.  See dm-cache-policy.h for a
 * description of these.
 */

static struct mq_policy *to_mq_policy(struct dm_cache_policy *p)
{
	return container_of(p, struct mq_policy, policy);
}

static void mq_destroy(struct dm_cache_policy *p)
{
	struct mq_policy *mq = to_mq_policy(p);

	free_bitset(mq->allocation_bitset);
	kfree(mq->table);
	free_entries(mq);
	kfree(mq);
}

static void copy_tick(struct mq_policy *mq)
{
	unsigned long flags;

	spin_lock_irqsave(&mq->tick_lock, flags);
	mq->tick = mq->tick_protected;
	spin_unlock_irqrestore(&mq->tick_lock, flags);
}

static int mq_map(struct dm_cache_policy *p, dm_oblock_t oblock,
		  bool can_block, bool can_migrate, bool discarded_oblock,
		  struct bio *bio, struct policy_result *result)
{
	int r;
	struct mq_policy *mq = to_mq_policy(p);

	result->op = POLICY_MISS;

	if (can_block)
		mutex_lock(&mq->lock);
	else
		if (!mutex_trylock(&mq->lock))
			return -EWOULDBLOCK;

	copy_tick(mq);

	iot_examine_bio(&mq->tracker, bio);
	r = map(mq, oblock, can_migrate, discarded_oblock,
		bio_data_dir(bio), result);

	mutex_unlock(&mq->lock);

	return r;
}

static int mq_lookup(struct dm_cache_policy *p, dm_oblock_t oblock, dm_cblock_t *cblock)
{
	int r;
	struct mq_policy *mq = to_mq_policy(p);
	struct entry *e;

	if (!mutex_trylock(&mq->lock))
		return -EWOULDBLOCK;

	e = hash_lookup(mq, oblock);
	if (e && e->in_cache) {
		*cblock = e->cblock;
		r = 0;

	} else
		r = -ENOENT;

	mutex_unlock(&mq->lock);

	return r;
}

static int mq_load_mapping(struct dm_cache_policy *p,
			   dm_oblock_t oblock, dm_cblock_t cblock,
			   uint32_t hint, bool hint_valid)
{
	struct mq_policy *mq = to_mq_policy(p);
	struct entry *e;

	e = alloc_entry(mq);
	if (!e)
		return -ENOMEM;

	e->cblock = cblock;
	e->oblock = oblock;
	e->in_cache = true;
	e->hit_count = hint_valid ? hint : 1;
	e->generation = mq->generation;
	push(mq, e);

	return 0;
}

static int mq_walk_mappings(struct dm_cache_policy *p, policy_walk_fn fn,
			    void *context)
{
	struct mq_policy *mq = to_mq_policy(p);
	int r = 0;
	struct entry *e;
	unsigned level;

	mutex_lock(&mq->lock);
	for (level = 0; level < NR_QUEUE_LEVELS; level++)
		list_for_each_entry(e, &mq->cache.qs[level], list) {
			r = fn(context, e->cblock, e->oblock, e->hit_count);
			if (r)
				goto out;
		}

out:
	mutex_unlock(&mq->lock);
	return r;
}

static void remove_mapping(struct mq_policy *mq, dm_oblock_t oblock)
{
	struct entry *e = hash_lookup(mq, oblock);

	BUG_ON(!e || !e->in_cache);

	del(mq, e);
	e->in_cache = false;
	push(mq, e);
}

static void mq_remove_mapping(struct dm_cache_policy *p, dm_oblock_t oblock)
{
	struct mq_policy *mq = to_mq_policy(p);

	mutex_lock(&mq->lock);
	remove_mapping(mq, oblock);
	mutex_unlock(&mq->lock);
}

static void force_mapping(struct mq_policy *mq,
			  dm_oblock_t current_oblock, dm_oblock_t new_oblock)
{
	struct entry *e = hash_lookup(mq, current_oblock);

	BUG_ON(!e || !e->in_cache);

	del(mq, e);
	e->oblock = new_oblock;
	push(mq, e);
}

static void mq_force_mapping(struct dm_cache_policy *p,
			     dm_oblock_t current_oblock, dm_oblock_t new_oblock)
{
	struct mq_policy *mq = to_mq_policy(p);

	mutex_lock(&mq->lock);
	force_mapping(mq, current_oblock, new_oblock);
	mutex_unlock(&mq->lock);
}

static dm_cblock_t mq_residency(struct dm_cache_policy *p)
{
	struct mq_policy *mq = to_mq_policy(p);

	/* FIXME: lock mutex, not sure we can block here */
	return to_cblock(mq->nr_cblocks_allocated);
}

static void mq_tick(struct dm_cache_policy *p)
{
	struct mq_policy *mq = to_mq_policy(p);
	unsigned long flags;

	spin_lock_irqsave(&mq->tick_lock, flags);
	mq->tick_protected++;
	spin_unlock_irqrestore(&mq->tick_lock, flags);
}

static int mq_set_config_value(struct dm_cache_policy *p,
			       const char *key, const char *value)
{
	struct mq_policy *mq = to_mq_policy(p);
	enum io_pattern pattern;
	unsigned long tmp;

	if (!strcasecmp(key, "random_threshold"))
		pattern = PATTERN_RANDOM;

	else if (!strcasecmp(key, "sequential_threshold"))
		pattern = PATTERN_SEQUENTIAL;

	else
		return -EINVAL;

	if (kstrtoul(value, 10, &tmp))
		return -EINVAL;

	mq->tracker.thresholds[pattern] = tmp;
	return 0;
}

static int mq_emit_config_values(struct dm_cache_policy *p, char *result, unsigned maxlen)
{
	ssize_t sz = 0;
	struct mq_policy *mq = to_mq_policy(p);
	DMEMIT("4 random_threshold %u sequential_threshold %u",
	       mq->tracker.thresholds[PATTERN_RANDOM],
	       mq->tracker.thresholds[PATTERN_SEQUENTIAL]);
	return 0;
}

<<<<<<< HEAD
static int process_policy_args(struct mq_policy *mq, int argc, char **argv)
{
	int r;
	unsigned u;

	mq->threshold_args[PATTERN_SEQUENTIAL] = mq->threshold_args[PATTERN_RANDOM] = -1;

	if (!argc)
		return 0;

	if (argc != 2 && argc != 4)
		return -EINVAL;

	for (r = u = 0; u < argc && !r; u += 2)
		r = process_config_option(mq, argv + u, true);

	return r;
}

=======
>>>>>>> cf46091d
/* Init the policy plugin interface function pointers. */
static void init_policy_functions(struct mq_policy *mq)
{
	mq->policy.destroy = mq_destroy;
	mq->policy.map = mq_map;
	mq->policy.lookup = mq_lookup;
	mq->policy.load_mapping = mq_load_mapping;
	mq->policy.walk_mappings = mq_walk_mappings;
	mq->policy.remove_mapping = mq_remove_mapping;
	mq->policy.writeback_work = NULL;
	mq->policy.force_mapping = mq_force_mapping;
	mq->policy.residency = mq_residency;
	mq->policy.tick = mq_tick;
	mq->policy.emit_config_values = mq_emit_config_values;
	mq->policy.set_config_value = mq_set_config_value;
}

static struct dm_cache_policy *mq_create(dm_cblock_t cache_size,
					 sector_t origin_size,
					 sector_t block_size)
{
	int r;
	struct mq_policy *mq = kzalloc(sizeof(*mq), GFP_KERNEL);

	if (!mq)
		return NULL;

	init_policy_functions(mq);
	iot_init(&mq->tracker, SEQUENTIAL_THRESHOLD_DEFAULT, RANDOM_THRESHOLD_DEFAULT);

	mq->cache_size = cache_size;
	mq->tick_protected = 0;
	mq->tick = 0;
	mq->hit_count = 0;
	mq->generation = 0;
	mq->promote_threshold = 0;
	mutex_init(&mq->lock);
	spin_lock_init(&mq->tick_lock);
	mq->find_free_nr_words = dm_div_up(from_cblock(mq->cache_size), BITS_PER_LONG);
	mq->find_free_last_word = 0;

	queue_init(&mq->pre_cache);
	queue_init(&mq->cache);
	mq->generation_period = max((unsigned) from_cblock(cache_size), 1024U);

	mq->nr_entries = 2 * from_cblock(cache_size);
	r = alloc_entries(mq, mq->nr_entries);
	if (r)
		goto bad_cache_alloc;

	mq->nr_entries_allocated = 0;
	mq->nr_cblocks_allocated = 0;

	mq->nr_buckets = next_power(from_cblock(cache_size) / 2, 16);
	mq->hash_bits = ffs(mq->nr_buckets) - 1;
	mq->table = kzalloc(sizeof(*mq->table) * mq->nr_buckets, GFP_KERNEL);
	if (!mq->table)
		goto bad_alloc_table;

	mq->allocation_bitset = alloc_bitset(from_cblock(cache_size));
	if (!mq->allocation_bitset)
		goto bad_alloc_bitset;

	return &mq->policy;

bad_alloc_bitset:
	kfree(mq->table);
bad_alloc_table:
	free_entries(mq);
bad_cache_alloc:
	kfree(mq);

	return NULL;
}

/*----------------------------------------------------------------*/

static struct dm_cache_policy_type mq_policy_type = {
	.name = "mq",
	.hint_size = 4,
	.owner = THIS_MODULE,
	.create = mq_create
};

static struct dm_cache_policy_type default_policy_type = {
	.name = "default",
	.hint_size = 4,
	.owner = THIS_MODULE,
	.create = mq_create
};

static int __init mq_init(void)
{
	int r;

	mq_entry_cache = kmem_cache_create("dm_mq_policy_cache_entry",
					   sizeof(struct entry),
					   __alignof__(struct entry),
					   0, NULL);
	if (!mq_entry_cache)
		goto bad;

	r = dm_cache_policy_register(&mq_policy_type);
	if (r)
		goto bad_register_mq;

	r = dm_cache_policy_register(&default_policy_type);
	if (!r)
		return 0;

	dm_cache_policy_unregister(&mq_policy_type);
bad_register_mq:
	kmem_cache_destroy(mq_entry_cache);
bad:
	return -ENOMEM;
}

static void __exit mq_exit(void)
{
	dm_cache_policy_unregister(&mq_policy_type);
	dm_cache_policy_unregister(&default_policy_type);
	kmem_cache_destroy(mq_entry_cache);
}

module_init(mq_init);
module_exit(mq_exit);

MODULE_AUTHOR("Joe Thornber <dm-devel@redhat.com>");
MODULE_LICENSE("GPL");
MODULE_DESCRIPTION("mq cache policy");

MODULE_ALIAS("dm-cache-default");<|MERGE_RESOLUTION|>--- conflicted
+++ resolved
@@ -1056,28 +1056,6 @@
 	return 0;
 }
 
-<<<<<<< HEAD
-static int process_policy_args(struct mq_policy *mq, int argc, char **argv)
-{
-	int r;
-	unsigned u;
-
-	mq->threshold_args[PATTERN_SEQUENTIAL] = mq->threshold_args[PATTERN_RANDOM] = -1;
-
-	if (!argc)
-		return 0;
-
-	if (argc != 2 && argc != 4)
-		return -EINVAL;
-
-	for (r = u = 0; u < argc && !r; u += 2)
-		r = process_config_option(mq, argv + u, true);
-
-	return r;
-}
-
-=======
->>>>>>> cf46091d
 /* Init the policy plugin interface function pointers. */
 static void init_policy_functions(struct mq_policy *mq)
 {
