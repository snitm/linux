#
# Block device driver configuration
#

menuconfig MD
	bool "Multiple devices driver support (RAID and LVM)"
	depends on BLOCK
	help
	  Support multiple physical spindles through a single logical device.
	  Required for RAID and logical volume management.

if MD

config BLK_DEV_MD
	tristate "RAID support"
	---help---
	  This driver lets you combine several hard disk partitions into one
	  logical block device. This can be used to simply append one
	  partition to another one or to combine several redundant hard disks
	  into a RAID1/4/5 device so as to provide protection against hard
	  disk failures. This is called "Software RAID" since the combining of
	  the partitions is done by the kernel. "Hardware RAID" means that the
	  combining is done by a dedicated controller; if you have such a
	  controller, you do not need to say Y here.

	  More information about Software RAID on Linux is contained in the
	  Software RAID mini-HOWTO, available from
	  <http://www.tldp.org/docs.html#howto>. There you will also learn
	  where to get the supporting user space utilities raidtools.

	  If unsure, say N.

config MD_AUTODETECT
	bool "Autodetect RAID arrays during kernel boot"
	depends on BLK_DEV_MD=y
	default y
	---help---
	  If you say Y here, then the kernel will try to autodetect raid
	  arrays as part of its boot process. 

	  If you don't use raid and say Y, this autodetection can cause 
	  a several-second delay in the boot time due to various
	  synchronisation steps that are part of this step.

	  If unsure, say Y.

config MD_LINEAR
	tristate "Linear (append) mode"
	depends on BLK_DEV_MD
	---help---
	  If you say Y here, then your multiple devices driver will be able to
	  use the so-called linear mode, i.e. it will combine the hard disk
	  partitions by simply appending one to the other.

	  To compile this as a module, choose M here: the module
	  will be called linear.

	  If unsure, say Y.

config MD_RAID0
	tristate "RAID-0 (striping) mode"
	depends on BLK_DEV_MD
	---help---
	  If you say Y here, then your multiple devices driver will be able to
	  use the so-called raid0 mode, i.e. it will combine the hard disk
	  partitions into one logical device in such a fashion as to fill them
	  up evenly, one chunk here and one chunk there. This will increase
	  the throughput rate if the partitions reside on distinct disks.

	  Information about Software RAID on Linux is contained in the
	  Software-RAID mini-HOWTO, available from
	  <http://www.tldp.org/docs.html#howto>. There you will also
	  learn where to get the supporting user space utilities raidtools.

	  To compile this as a module, choose M here: the module
	  will be called raid0.

	  If unsure, say Y.

config MD_RAID1
	tristate "RAID-1 (mirroring) mode"
	depends on BLK_DEV_MD
	---help---
	  A RAID-1 set consists of several disk drives which are exact copies
	  of each other.  In the event of a mirror failure, the RAID driver
	  will continue to use the operational mirrors in the set, providing
	  an error free MD (multiple device) to the higher levels of the
	  kernel.  In a set with N drives, the available space is the capacity
	  of a single drive, and the set protects against a failure of (N - 1)
	  drives.

	  Information about Software RAID on Linux is contained in the
	  Software-RAID mini-HOWTO, available from
	  <http://www.tldp.org/docs.html#howto>.  There you will also
	  learn where to get the supporting user space utilities raidtools.

	  If you want to use such a RAID-1 set, say Y.  To compile this code
	  as a module, choose M here: the module will be called raid1.

	  If unsure, say Y.

config MD_RAID10
	tristate "RAID-10 (mirrored striping) mode"
	depends on BLK_DEV_MD
	---help---
	  RAID-10 provides a combination of striping (RAID-0) and
	  mirroring (RAID-1) with easier configuration and more flexible
	  layout.
	  Unlike RAID-0, but like RAID-1, RAID-10 requires all devices to
	  be the same size (or at least, only as much as the smallest device
	  will be used).
	  RAID-10 provides a variety of layouts that provide different levels
	  of redundancy and performance.

	  RAID-10 requires mdadm-1.7.0 or later, available at:

	  ftp://ftp.kernel.org/pub/linux/utils/raid/mdadm/

	  If unsure, say Y.

config MD_RAID456
	tristate "RAID-4/RAID-5/RAID-6 mode"
	depends on BLK_DEV_MD
	select RAID6_PQ
	select ASYNC_MEMCPY
	select ASYNC_XOR
	select ASYNC_PQ
	select ASYNC_RAID6_RECOV
	---help---
	  A RAID-5 set of N drives with a capacity of C MB per drive provides
	  the capacity of C * (N - 1) MB, and protects against a failure
	  of a single drive. For a given sector (row) number, (N - 1) drives
	  contain data sectors, and one drive contains the parity protection.
	  For a RAID-4 set, the parity blocks are present on a single drive,
	  while a RAID-5 set distributes the parity across the drives in one
	  of the available parity distribution methods.

	  A RAID-6 set of N drives with a capacity of C MB per drive
	  provides the capacity of C * (N - 2) MB, and protects
	  against a failure of any two drives. For a given sector
	  (row) number, (N - 2) drives contain data sectors, and two
	  drives contains two independent redundancy syndromes.  Like
	  RAID-5, RAID-6 distributes the syndromes across the drives
	  in one of the available parity distribution methods.

	  Information about Software RAID on Linux is contained in the
	  Software-RAID mini-HOWTO, available from
	  <http://www.tldp.org/docs.html#howto>. There you will also
	  learn where to get the supporting user space utilities raidtools.

	  If you want to use such a RAID-4/RAID-5/RAID-6 set, say Y.  To
	  compile this code as a module, choose M here: the module
	  will be called raid456.

	  If unsure, say Y.

config MULTICORE_RAID456
	bool "RAID-4/RAID-5/RAID-6 Multicore processing (EXPERIMENTAL)"
	depends on MD_RAID456
	depends on SMP
	depends on EXPERIMENTAL
	---help---
	  Enable the raid456 module to dispatch per-stripe raid operations to a
	  thread pool.

	  If unsure, say N.

config MD_MULTIPATH
	tristate "Multipath I/O support"
	depends on BLK_DEV_MD
	help
	  MD_MULTIPATH provides a simple multi-path personality for use
	  the MD framework.  It is not under active development.  New
	  projects should consider using DM_MULTIPATH which has more
	  features and more testing.

	  If unsure, say N.

config MD_FAULTY
	tristate "Faulty test module for MD"
	depends on BLK_DEV_MD
	help
	  The "faulty" module allows for a block device that occasionally returns
	  read or write errors.  It is useful for testing.

	  In unsure, say N.

config BLK_DEV_DM
	tristate "Device mapper support"
	---help---
	  Device-mapper is a low level volume manager.  It works by allowing
	  people to specify mappings for ranges of logical sectors.  Various
	  mapping types are available, in addition people may write their own
	  modules containing custom mappings if they wish.

	  Higher level volume managers such as LVM2 use this driver.

	  To compile this as a module, choose M here: the module will be
	  called dm-mod.

	  If unsure, say N.

config DM_DEBUG
	boolean "Device mapper debugging support"
	depends on BLK_DEV_DM
	---help---
	  Enable this for messages that may help debug device-mapper problems.

	  If unsure, say N.

config DM_BUFIO
       tristate
       depends on BLK_DEV_DM && EXPERIMENTAL
       ---help---
	 This interface allows you to do buffered I/O on a device and acts
	 as a cache, holding recently-read blocks in memory and performing
	 delayed writes.

config DM_BIO_PRISON
       tristate
       depends on BLK_DEV_DM && EXPERIMENTAL
       ---help---
         Some bio locking schemes used by device-mapper targets.

source "drivers/md/persistent-data/Kconfig"

config DM_CRYPT
	tristate "Crypt target support"
	depends on BLK_DEV_DM
	select CRYPTO
	select CRYPTO_CBC
	---help---
	  This device-mapper target allows you to create a device that
	  transparently encrypts the data on it. You'll need to activate
	  the ciphers you're going to use in the cryptoapi configuration.

	  Information on how to use dm-crypt can be found on

	  <http://www.saout.de/misc/dm-crypt/>

	  To compile this code as a module, choose M here: the module will
	  be called dm-crypt.

	  If unsure, say N.

config DM_SNAPSHOT
       tristate "Snapshot target"
       depends on BLK_DEV_DM
       ---help---
         Allow volume managers to take writable snapshots of a device.

config DM_THIN_PROVISIONING
       tristate "Thin provisioning target (EXPERIMENTAL)"
       depends on BLK_DEV_DM && EXPERIMENTAL
       select DM_PERSISTENT_DATA
       select DM_BIO_PRISON
       ---help---
         Provides thin provisioning and snapshots that share a data store.

config DM_DEBUG_BLOCK_STACK_TRACING
	boolean "Keep stack trace of thin provisioning block lock holders"
	depends on STACKTRACE_SUPPORT && DM_THIN_PROVISIONING
	select STACKTRACE
	---help---
	  Enable this for messages that may help debug problems with the
	  block manager locking used by thin provisioning.

	  If unsure, say N.

<<<<<<< HEAD
config DM_CACHE
       tristate "Cache target (EXPERIMENTAL)"
       depends on BLK_DEV_DM && EXPERIMENTAL
       select DM_PERSISTENT_DATA
       select DM_PRISON
       ---help---
         Use an SSD to speed up a slower device.

config DM_CACHE_MQ
       tristate "MQ Cache Policy (EXPERIMENTAL)"
       depends on DM_CACHE
       default y
       ---help---
         Under development

config DM_CACHE_MKFS
       tristate "MKFS Cache Policy - a degenerate policy to highlight poor tests (EXPERIMENTAL)"
       depends on DM_CACHE
       default y
       ---help---
         Under development

config DM_CACHE_BASIC
       tristate "Basic (FIFO/LRU/MRU/LFU/MFU) Policies (EXPERIMENTAL)"
       depends on DM_CACHE
       default y
       ---help---
         Under development

=======
>>>>>>> 63994137
config DM_MIRROR
       tristate "Mirror target"
       depends on BLK_DEV_DM
       ---help---
         Allow volume managers to mirror logical volumes, also
         needed for live data migration tools such as 'pvmove'.

config DM_RAID
       tristate "RAID 1/4/5/6/10 target"
       depends on BLK_DEV_DM
       select MD_RAID1
       select MD_RAID10
       select MD_RAID456
       select BLK_DEV_MD
       ---help---
	 A dm target that supports RAID1, RAID10, RAID4, RAID5 and RAID6 mappings

	 A RAID-5 set of N drives with a capacity of C MB per drive provides
	 the capacity of C * (N - 1) MB, and protects against a failure
	 of a single drive. For a given sector (row) number, (N - 1) drives
	 contain data sectors, and one drive contains the parity protection.
	 For a RAID-4 set, the parity blocks are present on a single drive,
	 while a RAID-5 set distributes the parity across the drives in one
	 of the available parity distribution methods.

	 A RAID-6 set of N drives with a capacity of C MB per drive
	 provides the capacity of C * (N - 2) MB, and protects
	 against a failure of any two drives. For a given sector
	 (row) number, (N - 2) drives contain data sectors, and two
	 drives contains two independent redundancy syndromes.  Like
	 RAID-5, RAID-6 distributes the syndromes across the drives
	 in one of the available parity distribution methods.

config DM_LOG_USERSPACE
	tristate "Mirror userspace logging (EXPERIMENTAL)"
	depends on DM_MIRROR && EXPERIMENTAL && NET
	select CONNECTOR
	---help---
	  The userspace logging module provides a mechanism for
	  relaying the dm-dirty-log API to userspace.  Log designs
	  which are more suited to userspace implementation (e.g.
	  shared storage logs) or experimental logs can be implemented
	  by leveraging this framework.

config DM_ZERO
	tristate "Zero target"
	depends on BLK_DEV_DM
	---help---
	  A target that discards writes, and returns all zeroes for
	  reads.  Useful in some recovery situations.

config DM_MULTIPATH
	tristate "Multipath target"
	depends on BLK_DEV_DM
	# nasty syntax but means make DM_MULTIPATH independent
	# of SCSI_DH if the latter isn't defined but if
	# it is, DM_MULTIPATH must depend on it.  We get a build
	# error if SCSI_DH=m and DM_MULTIPATH=y
	depends on SCSI_DH || !SCSI_DH
	---help---
	  Allow volume managers to support multipath hardware.

config DM_MULTIPATH_QL
	tristate "I/O Path Selector based on the number of in-flight I/Os"
	depends on DM_MULTIPATH
	---help---
	  This path selector is a dynamic load balancer which selects
	  the path with the least number of in-flight I/Os.

	  If unsure, say N.

config DM_MULTIPATH_ST
	tristate "I/O Path Selector based on the service time"
	depends on DM_MULTIPATH
	---help---
	  This path selector is a dynamic load balancer which selects
	  the path expected to complete the incoming I/O in the shortest
	  time.

	  If unsure, say N.

config DM_UEVENT
	bool "DM uevents"
	depends on BLK_DEV_DM
	---help---
	Generate udev events for DM events.

config DM_VERITY
	tristate "Verity target support (EXPERIMENTAL)"
	depends on BLK_DEV_DM && EXPERIMENTAL
	select CRYPTO
	select CRYPTO_HASH
	select DM_BUFIO
	---help---
	  This device-mapper target creates a read-only device that
	  transparently validates the data on one underlying device against
	  a pre-generated tree of cryptographic checksums stored on a second
	  device.

	  You'll need to activate the digests you're going to use in the
	  cryptoapi configuration.

	  To compile this code as a module, choose M here: the module will
	  be called dm-verity.

	  If unsure, say N.

config DM_TEST_TARGETS
       bool "DM test targets"
       depends on BLK_DEV_DM && EXPERIMENTAL
       ---help---
         Targets that are only useful for testing.

config DM_FLAKEY
       tristate "Flakey target (EXPERIMENTAL)"
       depends on DM_TEST_TARGETS
       ---help---
         A target that intermittently fails I/O for debugging purposes.

config DM_DELAY
	tristate "I/O delaying target (EXPERIMENTAL)"
	depends on DM_TEST_TARGETS
	---help---
	A target that delays reads and/or writes and can send
	them to different devices.  Useful for testing.

	If unsure, say N.

config DM_FAKE_DISCARD
       tristate "fake-discard, a linear target that pretends to support discard"
       depends on DM_TEST_TARGETS
       ---help---
       A target that pretends to support discard, with various parameters.

endif # MD<|MERGE_RESOLUTION|>--- conflicted
+++ resolved
@@ -267,7 +267,6 @@
 
 	  If unsure, say N.
 
-<<<<<<< HEAD
 config DM_CACHE
        tristate "Cache target (EXPERIMENTAL)"
        depends on BLK_DEV_DM && EXPERIMENTAL
@@ -297,8 +296,6 @@
        ---help---
          Under development
 
-=======
->>>>>>> 63994137
 config DM_MIRROR
        tristate "Mirror target"
        depends on BLK_DEV_DM
