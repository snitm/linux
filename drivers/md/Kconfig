--- conflicted
+++ resolved
@@ -208,8 +208,6 @@
 
 	  If unsure, say N.
 
-<<<<<<< HEAD
-=======
 config DM_BUFIO
        tristate
        depends on BLK_DEV_DM && EXPERIMENTAL
@@ -218,7 +216,6 @@
 	 as a cache, holding recently-read blocks in memory and performing
 	 delayed writes.
 
->>>>>>> a34815b9
 source "drivers/md/persistent-data/Kconfig"
 
 config DM_CRYPT
@@ -254,42 +251,16 @@
          Provides thin provisioning and snapshots that share a data store.
 
 config DM_DEBUG_BLOCK_STACK_TRACING
-<<<<<<< HEAD
-	boolean "Keep a stack trace of all lock holders"
-	depends on STACKTRACE_SUPPORT
-	select STACKTRACE
-	---help---
-
-	  Helpful for debugging.
-=======
 	boolean "Keep stack trace of thin provisioning block lock holders"
 	depends on STACKTRACE_SUPPORT && DM_THIN_PROVISIONING
 	select STACKTRACE
 	---help---
 	  Enable this for messages that may help debug problems with the
 	  block manager locking used by thin provisioning.
->>>>>>> a34815b9
 
 	  If unsure, say N.
 
 config DM_DEBUG_SPACE_MAPS
-<<<<<<< HEAD
-       boolean "Extra validation for space maps"
-       depends on DM_THIN_PROVISIONING
-       ---help---
-
-         Helpful for debugging.
-
-         If unsure, say N.
-
-config DM_BUFIO
-       tristate
-       depends on BLK_DEV_DM && EXPERIMENTAL
-       ---help---
-	 This interface allows you to do buffered I/O on a device and acts
-	  as a cache, holding recently-read blocks in memory and performing
-	   delayed writes.
-=======
 	boolean "Extra validation for thin provisioning space maps"
 	depends on DM_THIN_PROVISIONING
 	---help---
@@ -297,7 +268,6 @@
 	  space maps used by thin provisioning.
 
           If unsure, say N.
->>>>>>> a34815b9
 
 config DM_MIRROR
        tristate "Mirror target"
