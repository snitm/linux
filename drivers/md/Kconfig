--- conflicted
+++ resolved
@@ -267,16 +267,6 @@
 
 	  If unsure, say N.
 
-<<<<<<< HEAD
-config DM_DEBUG_SPACE_MAPS
-	boolean "Extra validation for thin provisioning space maps"
-	depends on DM_THIN_PROVISIONING
-	---help---
-	  Enable this for messages that may help debug problems with the
-	  space maps used by thin provisioning.
-
-          If unsure, say N.
-
 config DM_CACHE
        tristate "Cache target (EXPERIMENTAL)"
        depends on BLK_DEV_DM && EXPERIMENTAL
@@ -285,8 +275,6 @@
        ---help---
          Use and SSD to speed up a slower device.
 
-=======
->>>>>>> 89046f15
 config DM_MIRROR
        tristate "Mirror target"
        depends on BLK_DEV_DM
