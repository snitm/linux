/*
 * Copyright (C) 2012 Red Hat. All rights reserved.
 *
 * This file is released under the GPL.
 */

#include "dm.h"
#include "dm-bio-prison.h"
#include "dm-bio-record.h"
#include "dm-cache-metadata.h"

#include <linux/dm-io.h>
#include <linux/dm-kcopyd.h>
#include <linux/init.h>
#include <linux/mempool.h>
#include <linux/module.h>
#include <linux/slab.h>
#include <linux/vmalloc.h>

#define DM_MSG_PREFIX "cache"

DECLARE_DM_KCOPYD_THROTTLE_WITH_MODULE_PARM(cache_copy_throttle,
	"A percentage of time allocated for copying to and/or from cache");

/*----------------------------------------------------------------*/

/*
 * Glossary:
 *
 * oblock: index of an origin block
 * cblock: index of a cache block
 * promotion: movement of a block from origin to cache
 * demotion: movement of a block from cache to origin
 * migration: movement of a block between the origin and cache device,
 *	      either direction
 */

/*----------------------------------------------------------------*/

static size_t bitset_size_in_bytes(unsigned nr_entries)
{
	return sizeof(unsigned long) * dm_div_up(nr_entries, BITS_PER_LONG);
}

static unsigned long *alloc_bitset(unsigned nr_entries)
{
	size_t s = bitset_size_in_bytes(nr_entries);
	return vzalloc(s);
}

static void clear_bitset(void *bitset, unsigned nr_entries)
{
	size_t s = bitset_size_in_bytes(nr_entries);
	memset(bitset, 0, s);
}

static void free_bitset(unsigned long *bits)
{
	vfree(bits);
}

/*----------------------------------------------------------------*/

/*
 * There are a couple of places where we let a bio run, but want to do some
 * work before calling it's endio function.  We do this by temporarily
 * changing the endio fn.
 */
struct hook_info {
	bio_end_io_t *bi_end_io;
	void *bi_private;
};

static void hook_bio(struct hook_info *h, struct bio *bio,
		     bio_end_io_t *bi_end_io,
		     void *bi_private)
{
	h->bi_end_io = bio->bi_end_io;
	h->bi_private = bio->bi_private;

	bio->bi_end_io = bi_end_io;
	bio->bi_private = bi_private;
}

static void unhook_bio(struct hook_info *h, struct bio *bio)
{
	bio->bi_end_io = h->bi_end_io;
	bio->bi_private = h->bi_private;
}

/*----------------------------------------------------------------*/

#define PRISON_CELLS 1024
#define MIGRATION_POOL_SIZE 128
#define COMMIT_PERIOD HZ
#define MIGRATION_COUNT_WINDOW 10

/*
 * The block size of the device holding cache data must be >= 32KB
 */
#define DATA_DEV_BLOCK_SIZE_MIN_SECTORS (32 * 1024 >> SECTOR_SHIFT)

/*
 * FIXME: the cache is read/write for the time being.
 */
enum cache_mode {
	CM_WRITE,		/* metadata may be changed */
	CM_READ_ONLY,		/* metadata may not be changed */
};

struct cache_features {
	enum cache_mode mode;
	bool write_through:1;
};

struct cache_stats {
	atomic_t read_hit;
	atomic_t read_miss;
	atomic_t write_hit;
	atomic_t write_miss;
	atomic_t demotion;
	atomic_t promotion;
	atomic_t copies_avoided;
	atomic_t cache_cell_clash;
	atomic_t commit_count;
	atomic_t discard_count;
};

struct cache {
	struct dm_target *ti;
	struct dm_target_callbacks callbacks;

	/*
	 * Metadata is written to this device.
	 */
	struct dm_dev *metadata_dev;

	/*
	 * The slower of the two data devices.  Typically a spindle.
	 */
	struct dm_dev *origin_dev;

	/*
	 * The faster of the two data devices.  Typically an SSD.
	 */
	struct dm_dev *cache_dev;

	/*
	 * Cache features such as write-through.
	 */
	struct cache_features features;

	/*
	 * Size of the origin device in _complete_ blocks and native sectors.
	 */
	dm_oblock_t origin_blocks;
	sector_t origin_sectors;

	/*
	 * Size of the cache device in blocks.
	 */
	dm_cblock_t cache_size;

	/*
	 * Fields for converting from sectors to blocks.
	 */
	uint32_t sectors_per_block;
	int sectors_per_block_shift;

	struct dm_cache_metadata *cmd;

	spinlock_t lock;
	struct bio_list deferred_bios;
	struct bio_list deferred_flush_bios;
	struct bio_list deferred_writethrough_bios;
	struct list_head quiesced_migrations;
	struct list_head completed_migrations;
	struct list_head need_commit_migrations;
	sector_t migration_threshold;
	atomic_t nr_migrations;
	wait_queue_head_t migration_wait;

	/*
	 * cache_size entries, dirty if set
	 */
	dm_cblock_t nr_dirty;
	unsigned long *dirty_bitset;

	/*
	 * origin_blocks entries, discarded if set.
	 */
	uint32_t discard_block_size; /* a power of 2 times sectors per block */
	dm_dblock_t discard_nr_blocks;
	unsigned long *discard_bitset;

	struct dm_kcopyd_client *copier;
	struct workqueue_struct *wq;
	struct work_struct worker;

	struct delayed_work waker;
	unsigned long last_commit_jiffies;

	struct dm_bio_prison *prison;
	struct dm_deferred_set *all_io_ds;

	mempool_t *migration_pool;
	struct dm_cache_migration *next_migration;

	struct dm_cache_policy *policy;
	unsigned policy_nr_args;

	bool need_tick_bio:1;
	bool sized:1;
	bool quiescing:1;
	bool commit_requested:1;
	bool loaded_mappings:1;
	bool loaded_discards:1;

	struct cache_stats stats;

	/*
	 * Rather than reconstructing the table line for the status we just
	 * save it and regurgitate.
	 */
	unsigned nr_ctr_args;
	const char **ctr_args;
};

struct per_bio_data {
	bool tick:1;
	unsigned req_nr:2;
	struct dm_deferred_entry *all_io_entry;

	/*
	 * writethrough fields.  These MUST remain at the end of this
	 * structure and the 'cache' member must be the first as it
	 * is used to determine the offsetof the writethrough fields.
	 */
	struct cache *cache;
	dm_cblock_t cblock;
	struct hook_info hook_info;
	struct dm_bio_details bio_details;
};

struct dm_cache_migration {
	struct list_head list;
	struct cache *cache;

	unsigned long start_jiffies;
	dm_oblock_t old_oblock;
	dm_oblock_t new_oblock;
	dm_cblock_t cblock;

	bool err:1;
	bool writeback:1;
	bool demote:1;
	bool promote:1;
	bool requeue_holder:1;

	struct dm_bio_prison_cell *old_ocell;
	struct dm_bio_prison_cell *new_ocell;
};

/*
 * Processing a bio in the worker thread may require these memory
 * allocations.  We prealloc to avoid deadlocks (the same worker thread
 * frees them back to the mempool).
 */
struct prealloc {
	struct dm_cache_migration *mg;
	struct dm_bio_prison_cell *cell1;
	struct dm_bio_prison_cell *cell2;
};

static void wake_worker(struct cache *cache)
{
	queue_work(cache->wq, &cache->worker);
}

/*----------------------------------------------------------------*/

static struct dm_bio_prison_cell *alloc_prison_cell(struct cache *cache)
{
	/* FIXME: change to use a local slab. */
	return dm_bio_prison_alloc_cell(cache->prison, GFP_NOWAIT);
}

static void free_prison_cell(struct cache *cache, struct dm_bio_prison_cell *cell)
{
	dm_bio_prison_free_cell(cache->prison, cell);
}

static int prealloc_data_structs(struct cache *cache, struct prealloc *p)
{
	if (!p->mg) {
		p->mg = mempool_alloc(cache->migration_pool, GFP_NOWAIT);
		if (!p->mg)
			return -ENOMEM;
	}

	if (!p->cell1) {
		p->cell1 = alloc_prison_cell(cache);
		if (!p->cell1)
			return -ENOMEM;
	}

	if (!p->cell2) {
		p->cell2 = alloc_prison_cell(cache);
		if (!p->cell2)
			return -ENOMEM;
	}

	return 0;
}

static void prealloc_free_structs(struct cache *cache, struct prealloc *p)
{
	if (p->cell2)
		free_prison_cell(cache, p->cell2);

	if (p->cell1)
		free_prison_cell(cache, p->cell1);

	if (p->mg)
		mempool_free(p->mg, cache->migration_pool);
}

static struct dm_cache_migration *prealloc_get_migration(struct prealloc *p)
{
	struct dm_cache_migration *mg = p->mg;

	BUG_ON(!mg);
	p->mg = NULL;

	return mg;
}

/*
 * You must have a cell within the prealloc struct to return.  If not this
 * function will BUG() rather than returning NULL.
 */
static struct dm_bio_prison_cell *prealloc_get_cell(struct prealloc *p)
{
	struct dm_bio_prison_cell *r = NULL;

	if (p->cell1) {
		r = p->cell1;
		p->cell1 = NULL;

	} else if (p->cell2) {
		r = p->cell2;
		p->cell2 = NULL;
	} else
		BUG();

	return r;
}

/*
 * You can't have more than two cells in a prealloc struct.  BUG() will be
 * called if you try and overfill.
 */
static void prealloc_put_cell(struct prealloc *p, struct dm_bio_prison_cell *cell)
{
	if (!p->cell2)
		p->cell2 = cell;

	else if (!p->cell1)
		p->cell1 = cell;

	else
		BUG();
}

/*----------------------------------------------------------------*/

static void build_key(dm_oblock_t oblock, struct dm_cell_key *key)
{
	key->virtual = 0;
	key->dev = 0;
	key->block = from_oblock(oblock);
}

/*
 * The caller hands in a preallocated cell, and a free function for it.
 * The cell will be freed if there's an error, or if it wasn't used because
 * a cell with that key already exists.
 */
typedef void (*cell_free_fn)(void *context, struct dm_bio_prison_cell *cell);

static int bio_detain(struct cache *cache, dm_oblock_t oblock,
		      struct bio *bio, struct dm_bio_prison_cell *cell_prealloc,
		      cell_free_fn free_fn, void *free_context,
		      struct dm_bio_prison_cell **cell_result)
{
	int r;
	struct dm_cell_key key;

	build_key(oblock, &key);
	r = dm_bio_detain(cache->prison, &key, bio, cell_prealloc, cell_result);
	if (r)
		free_fn(free_context, cell_prealloc);

	return r;
}

static int get_cell(struct cache *cache,
		    dm_oblock_t oblock,
		    struct prealloc *structs,
		    struct dm_bio_prison_cell **cell_result)
{
	int r;
	struct dm_cell_key key;
	struct dm_bio_prison_cell *cell_prealloc;

	cell_prealloc = prealloc_get_cell(structs);

	build_key(oblock, &key);
	r = dm_get_cell(cache->prison, &key, cell_prealloc, cell_result);
	if (r)
		prealloc_put_cell(structs, cell_prealloc);

	return r;
}

/*----------------------------------------------------------------*/

static bool is_dirty(struct cache *cache, dm_cblock_t b)
{
	return test_bit(from_cblock(b), cache->dirty_bitset);
}

static void set_dirty(struct cache *cache, dm_oblock_t oblock, dm_cblock_t cblock)
{
	if (!test_and_set_bit(from_cblock(cblock), cache->dirty_bitset)) {
		cache->nr_dirty = to_cblock(from_cblock(cache->nr_dirty) + 1);
		policy_set_dirty(cache->policy, oblock);
	}
}

static void clear_dirty(struct cache *cache, dm_oblock_t oblock, dm_cblock_t cblock)
{
	if (test_and_clear_bit(from_cblock(cblock), cache->dirty_bitset)) {
		policy_clear_dirty(cache->policy, oblock);
		cache->nr_dirty = to_cblock(from_cblock(cache->nr_dirty) - 1);
		if (!from_cblock(cache->nr_dirty))
			dm_table_event(cache->ti->table);
	}
}

/*----------------------------------------------------------------*/

static bool block_size_is_power_of_two(struct cache *cache)
{
	return cache->sectors_per_block_shift >= 0;
}

static dm_block_t block_div(dm_block_t b, uint32_t n)
{
	do_div(b, n);

	return b;
}

static dm_dblock_t oblock_to_dblock(struct cache *cache, dm_oblock_t oblock)
{
	uint32_t discard_blocks = cache->discard_block_size;
	dm_block_t b = from_oblock(oblock);

	if (!block_size_is_power_of_two(cache))
		discard_blocks = discard_blocks / cache->sectors_per_block;
	else
		discard_blocks >>= cache->sectors_per_block_shift;

	b = block_div(b, discard_blocks);

	return to_dblock(b);
}

static void set_discard(struct cache *cache, dm_dblock_t b)
{
	unsigned long flags;

	atomic_inc(&cache->stats.discard_count);

	spin_lock_irqsave(&cache->lock, flags);
	set_bit(from_dblock(b), cache->discard_bitset);
	spin_unlock_irqrestore(&cache->lock, flags);
}

static void clear_discard(struct cache *cache, dm_dblock_t b)
{
	unsigned long flags;

	spin_lock_irqsave(&cache->lock, flags);
	clear_bit(from_dblock(b), cache->discard_bitset);
	spin_unlock_irqrestore(&cache->lock, flags);
}

static bool is_discarded(struct cache *cache, dm_dblock_t b)
{
	int r;
	unsigned long flags;

	spin_lock_irqsave(&cache->lock, flags);
	r = test_bit(from_dblock(b), cache->discard_bitset);
	spin_unlock_irqrestore(&cache->lock, flags);

	return r;
}

static bool is_discarded_oblock(struct cache *cache, dm_oblock_t b)
{
	int r;
	unsigned long flags;

	spin_lock_irqsave(&cache->lock, flags);
	r = test_bit(from_dblock(oblock_to_dblock(cache, b)),
		     cache->discard_bitset);
	spin_unlock_irqrestore(&cache->lock, flags);

	return r;
}

/*----------------------------------------------------------------*/

static void load_stats(struct cache *cache)
{
	struct dm_cache_statistics stats;

	dm_cache_metadata_get_stats(cache->cmd, &stats);
	atomic_set(&cache->stats.read_hit, stats.read_hits);
	atomic_set(&cache->stats.read_miss, stats.read_misses);
	atomic_set(&cache->stats.write_hit, stats.write_hits);
	atomic_set(&cache->stats.write_miss, stats.write_misses);
}

static void save_stats(struct cache *cache)
{
	struct dm_cache_statistics stats;

	stats.read_hits = atomic_read(&cache->stats.read_hit);
	stats.read_misses = atomic_read(&cache->stats.read_miss);
	stats.write_hits = atomic_read(&cache->stats.write_hit);
	stats.write_misses = atomic_read(&cache->stats.write_miss);

	dm_cache_metadata_set_stats(cache->cmd, &stats);
}

/*----------------------------------------------------------------
 * Per bio data
 *--------------------------------------------------------------*/

/*
 * If using writeback, leave out struct per_bio_data's writethrough fields.
 */
#define PB_DATA_SIZE_WB (offsetof(struct per_bio_data, cache))
#define PB_DATA_SIZE_WT (sizeof(struct per_bio_data))

static size_t get_per_bio_data_size(struct cache *cache)
{
	return cache->features.write_through ? PB_DATA_SIZE_WT : PB_DATA_SIZE_WB;
}

static struct per_bio_data *get_per_bio_data(struct bio *bio, size_t data_size)
{
	struct per_bio_data *pb = dm_per_bio_data(bio, data_size);
	BUG_ON(!pb);
	return pb;
}

static struct per_bio_data *init_per_bio_data(struct bio *bio, size_t data_size)
{
	struct per_bio_data *pb = get_per_bio_data(bio, data_size);

	pb->tick = false;
	pb->req_nr = dm_bio_get_target_bio_nr(bio);
	pb->all_io_entry = NULL;

	return pb;
}

/*----------------------------------------------------------------
 * Remapping
 *--------------------------------------------------------------*/
static void remap_to_origin(struct cache *cache, struct bio *bio)
{
	bio->bi_bdev = cache->origin_dev->bdev;
}

static void remap_to_cache(struct cache *cache, struct bio *bio,
			   dm_cblock_t cblock)
{
	sector_t bi_sector = bio->bi_sector;

	bio->bi_bdev = cache->cache_dev->bdev;
	if (!block_size_is_power_of_two(cache))
		bio->bi_sector = (from_cblock(cblock) * cache->sectors_per_block) +
				sector_div(bi_sector, cache->sectors_per_block);
	else
		bio->bi_sector = (from_cblock(cblock) << cache->sectors_per_block_shift) |
				(bi_sector & (cache->sectors_per_block - 1));
}

static void check_if_tick_bio_needed(struct cache *cache, struct bio *bio)
{
	unsigned long flags;
	size_t pb_data_size = get_per_bio_data_size(cache);
	struct per_bio_data *pb = get_per_bio_data(bio, pb_data_size);

	spin_lock_irqsave(&cache->lock, flags);
	if (cache->need_tick_bio &&
	    !(bio->bi_rw & (REQ_FUA | REQ_FLUSH | REQ_DISCARD))) {
		pb->tick = true;
		cache->need_tick_bio = false;
	}
	spin_unlock_irqrestore(&cache->lock, flags);
}

static void remap_to_origin_clear_discard(struct cache *cache, struct bio *bio,
				  dm_oblock_t oblock)
{
	check_if_tick_bio_needed(cache, bio);
	remap_to_origin(cache, bio);
	if (bio_data_dir(bio) == WRITE)
		clear_discard(cache, oblock_to_dblock(cache, oblock));
}

static void remap_to_cache_dirty(struct cache *cache, struct bio *bio,
				 dm_oblock_t oblock, dm_cblock_t cblock)
{
	remap_to_cache(cache, bio, cblock);
	if (bio_data_dir(bio) == WRITE) {
		set_dirty(cache, oblock, cblock);
		clear_discard(cache, oblock_to_dblock(cache, oblock));
	}
}

static dm_oblock_t get_bio_block(struct cache *cache, struct bio *bio)
{
	sector_t block_nr = bio->bi_sector;

	if (!block_size_is_power_of_two(cache))
		(void) sector_div(block_nr, cache->sectors_per_block);
	else
		block_nr >>= cache->sectors_per_block_shift;

	return to_oblock(block_nr);
}

static int bio_triggers_commit(struct cache *cache, struct bio *bio)
{
	return bio->bi_rw & (REQ_FLUSH | REQ_FUA);
}

static void issue(struct cache *cache, struct bio *bio)
{
	unsigned long flags;

	if (!bio_triggers_commit(cache, bio)) {
		generic_make_request(bio);
		return;
	}

	/*
	 * Batch together any bios that trigger commits and then issue a
	 * single commit for them in do_worker().
	 */
	spin_lock_irqsave(&cache->lock, flags);
	cache->commit_requested = true;
	bio_list_add(&cache->deferred_flush_bios, bio);
	spin_unlock_irqrestore(&cache->lock, flags);
}

static void defer_writethrough_bio(struct cache *cache, struct bio *bio)
{
	unsigned long flags;

	spin_lock_irqsave(&cache->lock, flags);
	bio_list_add(&cache->deferred_writethrough_bios, bio);
	spin_unlock_irqrestore(&cache->lock, flags);

	wake_worker(cache);
}

static void writethrough_endio(struct bio *bio, int err)
{
<<<<<<< HEAD
	struct per_bio_data *pb = get_per_bio_data(bio, PB_DATA_SIZE_WT);
	bio->bi_end_io = pb->saved_bi_end_io;
=======
	struct per_bio_data *pb = get_per_bio_data(bio);
	unhook_bio(&pb->hook_info, bio);
>>>>>>> ac947e3c

	if (err) {
		bio_endio(bio, err);
		return;
	}

	dm_bio_restore(&pb->bio_details, bio);
	remap_to_cache(pb->cache, bio, pb->cblock);

	/*
	 * We can't issue this bio directly, since we're in interrupt
	 * context.  So it gets put on a bio list for processing by the
	 * worker thread.
	 */
	defer_writethrough_bio(pb->cache, bio);
}

/*
 * When running in writethrough mode we need to send writes to clean blocks
 * to both the cache and origin devices.  In future we'd like to clone the
 * bio and send them in parallel, but for now we're doing them in
 * series as this is easier.
 */
static void remap_to_origin_then_cache(struct cache *cache, struct bio *bio,
				       dm_oblock_t oblock, dm_cblock_t cblock)
{
	struct per_bio_data *pb = get_per_bio_data(bio, PB_DATA_SIZE_WT);

	pb->cache = cache;
	pb->cblock = cblock;
	hook_bio(&pb->hook_info, bio, writethrough_endio, NULL);
	dm_bio_record(&pb->bio_details, bio);

	remap_to_origin_clear_discard(pb->cache, bio, oblock);
}

/*----------------------------------------------------------------
 * Migration processing
 *
 * Migration covers moving data from the origin device to the cache, or
 * vice versa.
 *--------------------------------------------------------------*/
static void free_migration(struct dm_cache_migration *mg)
{
	mempool_free(mg, mg->cache->migration_pool);
}

static void inc_nr_migrations(struct cache *cache)
{
	atomic_inc(&cache->nr_migrations);
}

static void dec_nr_migrations(struct cache *cache)
{
	atomic_dec(&cache->nr_migrations);

	/*
	 * Wake the worker in case we're suspending the target.
	 */
	wake_up(&cache->migration_wait);
}

static void __cell_defer(struct cache *cache, struct dm_bio_prison_cell *cell,
			 bool holder)
{
	(holder ? dm_cell_release : dm_cell_release_no_holder)
		(cache->prison, cell, &cache->deferred_bios);
	free_prison_cell(cache, cell);
}

static void cell_defer(struct cache *cache, struct dm_bio_prison_cell *cell,
		       bool holder)
{
	unsigned long flags;

	spin_lock_irqsave(&cache->lock, flags);
	__cell_defer(cache, cell, holder);
	spin_unlock_irqrestore(&cache->lock, flags);

	wake_worker(cache);
}

static void cleanup_migration(struct dm_cache_migration *mg)
{
	dec_nr_migrations(mg->cache);
	free_migration(mg);
}

static void migration_failure(struct dm_cache_migration *mg)
{
	struct cache *cache = mg->cache;

	if (mg->writeback) {
		DMWARN_LIMIT("writeback failed; couldn't copy block");
		set_dirty(cache, mg->old_oblock, mg->cblock);
		cell_defer(cache, mg->old_ocell, false);

	} else if (mg->demote) {
		DMWARN_LIMIT("demotion failed; couldn't copy block");
		policy_force_mapping(cache->policy, mg->new_oblock, mg->old_oblock);

		cell_defer(cache, mg->old_ocell, mg->promote ? 0 : 1);
		if (mg->promote)
			cell_defer(cache, mg->new_ocell, 1);
	} else {
		DMWARN_LIMIT("promotion failed; couldn't copy block");
		policy_remove_mapping(cache->policy, mg->new_oblock);
		cell_defer(cache, mg->new_ocell, 1);
	}

	cleanup_migration(mg);
}

static void migration_success_pre_commit(struct dm_cache_migration *mg)
{
	unsigned long flags;
	struct cache *cache = mg->cache;

	/* FIXME: what if mg->err? */

	if (mg->writeback) {
		cell_defer(cache, mg->old_ocell, false);
		clear_dirty(cache, mg->old_oblock, mg->cblock);
		cleanup_migration(mg);
		return;

	} else if (mg->demote) {
		if (dm_cache_remove_mapping(cache->cmd, mg->cblock)) {
			DMWARN_LIMIT("demotion failed; couldn't update on disk metadata");
			policy_force_mapping(cache->policy, mg->new_oblock,
					     mg->old_oblock);
			if (mg->promote)
				cell_defer(cache, mg->new_ocell, true);
			cleanup_migration(mg);
			return;
		}
	} else {
		if (dm_cache_insert_mapping(cache->cmd, mg->cblock, mg->new_oblock)) {
			DMWARN_LIMIT("promotion failed; couldn't update on disk metadata");
			policy_remove_mapping(cache->policy, mg->new_oblock);
			cleanup_migration(mg);
			return;
		}
	}

	spin_lock_irqsave(&cache->lock, flags);
	list_add_tail(&mg->list, &cache->need_commit_migrations);
	cache->commit_requested = true;
	spin_unlock_irqrestore(&cache->lock, flags);
}

static void migration_success_post_commit(struct dm_cache_migration *mg)
{
	unsigned long flags;
	struct cache *cache = mg->cache;

	if (mg->writeback) {
		DMWARN("writeback unexpectedly triggered commit");
		return;

	} else if (mg->demote) {
		cell_defer(cache, mg->old_ocell, mg->promote ? 0 : 1);

		if (mg->promote) {
			mg->demote = false;

			spin_lock_irqsave(&cache->lock, flags);
			list_add_tail(&mg->list, &cache->quiesced_migrations);
			spin_unlock_irqrestore(&cache->lock, flags);

		} else
			cleanup_migration(mg);

	} else {
		if (mg->requeue_holder)
			cell_defer(cache, mg->new_ocell, true);
		else {
			bio_endio(mg->new_ocell->holder, 0);
			cell_defer(cache, mg->new_ocell, false);
		}
		clear_dirty(cache, mg->new_oblock, mg->cblock);
		cleanup_migration(mg);
	}
}

static void copy_complete(int read_err, unsigned long write_err, void *context)
{
	unsigned long flags;
	struct dm_cache_migration *mg = (struct dm_cache_migration *) context;
	struct cache *cache = mg->cache;

	if (read_err || write_err)
		mg->err = true;

	spin_lock_irqsave(&cache->lock, flags);
	list_add_tail(&mg->list, &cache->completed_migrations);
	spin_unlock_irqrestore(&cache->lock, flags);

	wake_worker(cache);
}

static void issue_copy_real(struct dm_cache_migration *mg)
{
	int r;
	struct dm_io_region o_region, c_region;
	struct cache *cache = mg->cache;

	o_region.bdev = cache->origin_dev->bdev;
	o_region.count = cache->sectors_per_block;

	c_region.bdev = cache->cache_dev->bdev;
	c_region.sector = from_cblock(mg->cblock) * cache->sectors_per_block;
	c_region.count = cache->sectors_per_block;

	if (mg->writeback || mg->demote) {
		/* demote */
		o_region.sector = from_oblock(mg->old_oblock) * cache->sectors_per_block;
		r = dm_kcopyd_copy(cache->copier, &c_region, 1, &o_region, 0, copy_complete, mg);
	} else {
		/* promote */
		o_region.sector = from_oblock(mg->new_oblock) * cache->sectors_per_block;
		r = dm_kcopyd_copy(cache->copier, &o_region, 1, &c_region, 0, copy_complete, mg);
	}

	if (r < 0)
		migration_failure(mg);
}

static void overwrite_endio(struct bio *bio, int err)
{
	struct per_bio_data *pb = get_per_bio_data(bio);
	struct dm_cache_migration *mg = bio->bi_private;
	struct cache *cache = mg->cache;
	unsigned long flags;

	if (err)
		mg->err = true;

	spin_lock_irqsave(&cache->lock, flags);
	list_add_tail(&mg->list, &cache->completed_migrations);
	unhook_bio(&pb->hook_info, bio);
	mg->requeue_holder = false;
	spin_unlock_irqrestore(&cache->lock, flags);

	wake_worker(cache);
}

static void issue_overwrite(struct dm_cache_migration *mg, struct bio *bio)
{
	struct per_bio_data *pb = get_per_bio_data(bio);

	hook_bio(&pb->hook_info, bio, overwrite_endio, mg);
	remap_to_cache_dirty(mg->cache, bio, mg->new_oblock, mg->cblock);
	generic_make_request(bio);
}

static bool bio_writes_complete_block(struct cache *cache, struct bio *bio)
{
	return (bio_data_dir(bio) == WRITE) &&
		(bio->bi_size == (cache->sectors_per_block << SECTOR_SHIFT));
}

static void avoid_copy(struct dm_cache_migration *mg)
{
	atomic_inc(&mg->cache->stats.copies_avoided);
	migration_success_pre_commit(mg);
}

static void issue_copy(struct dm_cache_migration *mg)
{
	bool avoid;
	struct cache *cache = mg->cache;

	if (mg->writeback || mg->demote)
		avoid = !is_dirty(cache, mg->cblock) ||
			is_discarded_oblock(cache, mg->old_oblock);
	else {
		struct bio *bio = mg->new_ocell->holder;

		avoid = is_discarded_oblock(cache, mg->new_oblock);
#if 0
		if (!avoid && bio_writes_complete_block(cache, bio)) {
			issue_overwrite(mg, bio);
			return;
		}
#endif
	}

	avoid ? avoid_copy(mg) : issue_copy_real(mg);
}

static void complete_migration(struct dm_cache_migration *mg)
{
	if (mg->err)
		migration_failure(mg);
	else
		migration_success_pre_commit(mg);
}

static void process_migrations(struct cache *cache, struct list_head *head,
			       void (*fn)(struct dm_cache_migration *))
{
	unsigned long flags;
	struct list_head list;
	struct dm_cache_migration *mg, *tmp;

	INIT_LIST_HEAD(&list);
	spin_lock_irqsave(&cache->lock, flags);
	list_splice_init(head, &list);
	spin_unlock_irqrestore(&cache->lock, flags);

	list_for_each_entry_safe(mg, tmp, &list, list)
		fn(mg);
}

static void __queue_quiesced_migration(struct dm_cache_migration *mg)
{
	list_add_tail(&mg->list, &mg->cache->quiesced_migrations);
}

static void queue_quiesced_migration(struct dm_cache_migration *mg)
{
	unsigned long flags;
	struct cache *cache = mg->cache;

	spin_lock_irqsave(&cache->lock, flags);
	__queue_quiesced_migration(mg);
	spin_unlock_irqrestore(&cache->lock, flags);

	wake_worker(cache);
}

static void queue_quiesced_migrations(struct cache *cache, struct list_head *work)
{
	unsigned long flags;
	struct dm_cache_migration *mg, *tmp;

	spin_lock_irqsave(&cache->lock, flags);
	list_for_each_entry_safe(mg, tmp, work, list)
		__queue_quiesced_migration(mg);
	spin_unlock_irqrestore(&cache->lock, flags);

	wake_worker(cache);
}

static void check_for_quiesced_migrations(struct cache *cache,
					  struct per_bio_data *pb)
{
	struct list_head work;

	if (!pb->all_io_entry)
		return;

	INIT_LIST_HEAD(&work);
	if (pb->all_io_entry)
		dm_deferred_entry_dec(pb->all_io_entry, &work);

	if (!list_empty(&work))
		queue_quiesced_migrations(cache, &work);
}

static void quiesce_migration(struct dm_cache_migration *mg)
{
	if (!dm_deferred_set_add_work(mg->cache->all_io_ds, &mg->list))
		queue_quiesced_migration(mg);
}

static void promote(struct cache *cache, struct prealloc *structs,
		    dm_oblock_t oblock, dm_cblock_t cblock,
		    struct dm_bio_prison_cell *cell)
{
	struct dm_cache_migration *mg = prealloc_get_migration(structs);

	mg->err = false;
	mg->writeback = false;
	mg->demote = false;
	mg->promote = true;
	mg->requeue_holder = true;
	mg->cache = cache;
	mg->new_oblock = oblock;
	mg->cblock = cblock;
	mg->old_ocell = NULL;
	mg->new_ocell = cell;
	mg->start_jiffies = jiffies;

	inc_nr_migrations(cache);
	quiesce_migration(mg);
}

static void writeback(struct cache *cache, struct prealloc *structs,
		      dm_oblock_t oblock, dm_cblock_t cblock,
		      struct dm_bio_prison_cell *cell)
{
	struct dm_cache_migration *mg = prealloc_get_migration(structs);

	mg->err = false;
	mg->writeback = true;
	mg->demote = false;
	mg->promote = false;
	mg->requeue_holder = true;
	mg->cache = cache;
	mg->old_oblock = oblock;
	mg->cblock = cblock;
	mg->old_ocell = cell;
	mg->new_ocell = NULL;
	mg->start_jiffies = jiffies;

	inc_nr_migrations(cache);
	quiesce_migration(mg);
}

static void demote_then_promote(struct cache *cache, struct prealloc *structs,
				dm_oblock_t old_oblock, dm_oblock_t new_oblock,
				dm_cblock_t cblock,
				struct dm_bio_prison_cell *old_ocell,
				struct dm_bio_prison_cell *new_ocell)
{
	struct dm_cache_migration *mg = prealloc_get_migration(structs);

	mg->err = false;
	mg->writeback = false;
	mg->demote = true;
	mg->promote = true;
	mg->requeue_holder = true;
	mg->cache = cache;
	mg->old_oblock = old_oblock;
	mg->new_oblock = new_oblock;
	mg->cblock = cblock;
	mg->old_ocell = old_ocell;
	mg->new_ocell = new_ocell;
	mg->start_jiffies = jiffies;

	inc_nr_migrations(cache);
	quiesce_migration(mg);
}

/*----------------------------------------------------------------
 * bio processing
 *--------------------------------------------------------------*/
static void defer_bio(struct cache *cache, struct bio *bio)
{
	unsigned long flags;

	spin_lock_irqsave(&cache->lock, flags);
	bio_list_add(&cache->deferred_bios, bio);
	spin_unlock_irqrestore(&cache->lock, flags);

	wake_worker(cache);
}

static void process_flush_bio(struct cache *cache, struct bio *bio)
{
	size_t pb_data_size = get_per_bio_data_size(cache);
	struct per_bio_data *pb = get_per_bio_data(bio, pb_data_size);

	BUG_ON(bio->bi_size);
	if (!pb->req_nr)
		remap_to_origin(cache, bio);
	else
		remap_to_cache(cache, bio, 0);

	issue(cache, bio);
}

/*
 * People generally discard large parts of a device, eg, the whole device
 * when formatting.  Splitting these large discards up into cache block
 * sized ios and then quiescing (always neccessary for discard) takes too
 * long.
 *
 * We keep it simple, and allow any size of discard to come in, and just
 * mark off blocks on the discard bitset.  No passdown occurs!
 *
 * To implement passdown we need to change the bio_prison such that a cell
 * can have a key that spans many blocks.
 */
static void process_discard_bio(struct cache *cache, struct bio *bio)
{
	dm_block_t start_block = dm_sector_div_up(bio->bi_sector,
						  cache->discard_block_size);
	dm_block_t end_block = bio->bi_sector + bio_sectors(bio);
	dm_block_t b;

	end_block = block_div(end_block, cache->discard_block_size);

	for (b = start_block; b < end_block; b++)
		set_discard(cache, to_dblock(b));

	bio_endio(bio, 0);
}

static bool spare_migration_bandwidth(struct cache *cache)
{
	sector_t current_volume = (atomic_read(&cache->nr_migrations) + 1) *
		cache->sectors_per_block;
	return current_volume < cache->migration_threshold;
}

static bool is_writethrough_io(struct cache *cache, struct bio *bio,
			       dm_cblock_t cblock)
{
	return bio_data_dir(bio) == WRITE &&
		cache->features.write_through && !is_dirty(cache, cblock);
}

static void inc_hit_counter(struct cache *cache, struct bio *bio)
{
	atomic_inc(bio_data_dir(bio) == READ ?
		   &cache->stats.read_hit : &cache->stats.write_hit);
}

static void inc_miss_counter(struct cache *cache, struct bio *bio)
{
	atomic_inc(bio_data_dir(bio) == READ ?
		   &cache->stats.read_miss : &cache->stats.write_miss);
}

static void process_bio(struct cache *cache, struct prealloc *structs,
			struct bio *bio)
{
	int r;
	bool release_cell = true;
	dm_oblock_t block = get_bio_block(cache, bio);
	struct dm_bio_prison_cell *cell_prealloc, *old_ocell, *new_ocell;
	struct policy_result lookup_result;
	size_t pb_data_size = get_per_bio_data_size(cache);
	struct per_bio_data *pb = get_per_bio_data(bio, pb_data_size);
	bool discarded_block = is_discarded_oblock(cache, block);
	bool can_migrate = discarded_block || spare_migration_bandwidth(cache);

	/*
	 * Check to see if that block is currently migrating.
	 */
	cell_prealloc = prealloc_get_cell(structs);
	r = bio_detain(cache, block, bio, cell_prealloc,
		       (cell_free_fn) prealloc_put_cell,
		       structs, &new_ocell);
	if (r > 0)
		return;

	r = policy_map(cache->policy, block, true, can_migrate, discarded_block,
		       bio, &lookup_result);

	if (r == -EWOULDBLOCK)
		/* migration has been denied */
		lookup_result.op = POLICY_MISS;

	switch (lookup_result.op) {
	case POLICY_HIT:
		inc_hit_counter(cache, bio);
		pb->all_io_entry = dm_deferred_entry_inc(cache->all_io_ds);

		if (is_writethrough_io(cache, bio, lookup_result.cblock))
			remap_to_origin_then_cache(cache, bio, block, lookup_result.cblock);
		else
			remap_to_cache_dirty(cache, bio, block, lookup_result.cblock);

		issue(cache, bio);
		break;

	case POLICY_MISS:
		inc_miss_counter(cache, bio);
		pb->all_io_entry = dm_deferred_entry_inc(cache->all_io_ds);
		remap_to_origin_clear_discard(cache, bio, block);
		issue(cache, bio);
		break;

	case POLICY_NEW:
		atomic_inc(&cache->stats.promotion);
		promote(cache, structs, block, lookup_result.cblock, new_ocell);
		release_cell = false;
		break;

	case POLICY_REPLACE:
		cell_prealloc = prealloc_get_cell(structs);
		r = bio_detain(cache, lookup_result.old_oblock, bio, cell_prealloc,
			       (cell_free_fn) prealloc_put_cell,
			       structs, &old_ocell);
		if (r > 0) {
			/*
			 * We have to be careful to avoid lock inversion of
			 * the cells.  So we back off, and wait for the
			 * old_ocell to become free.
			 */
			policy_force_mapping(cache->policy, block,
					     lookup_result.old_oblock);
			atomic_inc(&cache->stats.cache_cell_clash);
			break;
		}
		atomic_inc(&cache->stats.demotion);
		atomic_inc(&cache->stats.promotion);

		demote_then_promote(cache, structs, lookup_result.old_oblock,
				    block, lookup_result.cblock,
				    old_ocell, new_ocell);
		release_cell = false;
		break;

	default:
		DMERR_LIMIT("%s: erroring bio, unknown policy op: %u", __func__,
			    (unsigned) lookup_result.op);
		bio_io_error(bio);
	}

	if (release_cell)
		cell_defer(cache, new_ocell, false);
}

static int need_commit_due_to_time(struct cache *cache)
{
	return jiffies < cache->last_commit_jiffies ||
	       jiffies > cache->last_commit_jiffies + COMMIT_PERIOD;
}

static int commit_if_needed(struct cache *cache)
{
	if (dm_cache_changed_this_transaction(cache->cmd) &&
	    (cache->commit_requested || need_commit_due_to_time(cache))) {
		atomic_inc(&cache->stats.commit_count);
		cache->last_commit_jiffies = jiffies;
		cache->commit_requested = false;
		return dm_cache_commit(cache->cmd, false);
	}

	return 0;
}

static void process_deferred_bios(struct cache *cache)
{
	unsigned long flags;
	struct bio_list bios;
	struct bio *bio;
	struct prealloc structs;

	memset(&structs, 0, sizeof(structs));
	bio_list_init(&bios);

	spin_lock_irqsave(&cache->lock, flags);
	bio_list_merge(&bios, &cache->deferred_bios);
	bio_list_init(&cache->deferred_bios);
	spin_unlock_irqrestore(&cache->lock, flags);

	while (!bio_list_empty(&bios)) {
		/*
		 * If we've got no free migration structs, and processing
		 * this bio might require one, we pause until there are some
		 * prepared mappings to process.
		 */
		if (prealloc_data_structs(cache, &structs)) {
			spin_lock_irqsave(&cache->lock, flags);
			bio_list_merge(&cache->deferred_bios, &bios);
			spin_unlock_irqrestore(&cache->lock, flags);
			break;
		}

		bio = bio_list_pop(&bios);

		if (bio->bi_rw & REQ_FLUSH)
			process_flush_bio(cache, bio);
		else if (bio->bi_rw & REQ_DISCARD)
			process_discard_bio(cache, bio);
		else
			process_bio(cache, &structs, bio);
	}

	prealloc_free_structs(cache, &structs);
}

static void process_deferred_flush_bios(struct cache *cache, bool submit_bios)
{
	unsigned long flags;
	struct bio_list bios;
	struct bio *bio;

	bio_list_init(&bios);

	spin_lock_irqsave(&cache->lock, flags);
	bio_list_merge(&bios, &cache->deferred_flush_bios);
	bio_list_init(&cache->deferred_flush_bios);
	spin_unlock_irqrestore(&cache->lock, flags);

	while ((bio = bio_list_pop(&bios)))
		submit_bios ? generic_make_request(bio) : bio_io_error(bio);
}

static void process_deferred_writethrough_bios(struct cache *cache)
{
	unsigned long flags;
	struct bio_list bios;
	struct bio *bio;

	bio_list_init(&bios);

	spin_lock_irqsave(&cache->lock, flags);
	bio_list_merge(&bios, &cache->deferred_writethrough_bios);
	bio_list_init(&cache->deferred_writethrough_bios);
	spin_unlock_irqrestore(&cache->lock, flags);

	while ((bio = bio_list_pop(&bios)))
		generic_make_request(bio);
}

static void writeback_some_dirty_blocks(struct cache *cache)
{
	int r = 0;
	dm_oblock_t oblock;
	dm_cblock_t cblock;
	struct prealloc structs;
	struct dm_bio_prison_cell *old_ocell;

	memset(&structs, 0, sizeof(structs));

	while (spare_migration_bandwidth(cache)) {
		if (prealloc_data_structs(cache, &structs))
			break;

		r = policy_writeback_work(cache->policy, &oblock, &cblock);
		if (r)
			break;

		r = get_cell(cache, oblock, &structs, &old_ocell);
		if (r) {
			policy_set_dirty(cache->policy, oblock);
			break;
		}

		writeback(cache, &structs, oblock, cblock, old_ocell);
	}

	prealloc_free_structs(cache, &structs);
}

/*----------------------------------------------------------------
 * Main worker loop
 *--------------------------------------------------------------*/
static void start_quiescing(struct cache *cache)
{
	unsigned long flags;

	spin_lock_irqsave(&cache->lock, flags);
	cache->quiescing = 1;
	spin_unlock_irqrestore(&cache->lock, flags);
}

static void stop_quiescing(struct cache *cache)
{
	unsigned long flags;

	spin_lock_irqsave(&cache->lock, flags);
	cache->quiescing = 0;
	spin_unlock_irqrestore(&cache->lock, flags);
}

static bool is_quiescing(struct cache *cache)
{
	int r;
	unsigned long flags;

	spin_lock_irqsave(&cache->lock, flags);
	r = cache->quiescing;
	spin_unlock_irqrestore(&cache->lock, flags);

	return r;
}

static void wait_for_migrations(struct cache *cache)
{
	wait_event(cache->migration_wait, !atomic_read(&cache->nr_migrations));
}

static void stop_worker(struct cache *cache)
{
	cancel_delayed_work(&cache->waker);
	flush_workqueue(cache->wq);
}

static void requeue_deferred_io(struct cache *cache)
{
	struct bio *bio;
	struct bio_list bios;

	bio_list_init(&bios);
	bio_list_merge(&bios, &cache->deferred_bios);
	bio_list_init(&cache->deferred_bios);

	while ((bio = bio_list_pop(&bios)))
		bio_endio(bio, DM_ENDIO_REQUEUE);
}

static int more_work(struct cache *cache)
{
	if (is_quiescing(cache))
		return !list_empty(&cache->quiesced_migrations) ||
			!list_empty(&cache->completed_migrations) ||
			!list_empty(&cache->need_commit_migrations);
	else
		return !bio_list_empty(&cache->deferred_bios) ||
			!bio_list_empty(&cache->deferred_flush_bios) ||
			!bio_list_empty(&cache->deferred_writethrough_bios) ||
			!list_empty(&cache->quiesced_migrations) ||
			!list_empty(&cache->completed_migrations) ||
			!list_empty(&cache->need_commit_migrations);
}

static void do_worker(struct work_struct *ws)
{
	struct cache *cache = container_of(ws, struct cache, worker);

	do {
		if (!is_quiescing(cache))
			process_deferred_bios(cache);

		process_migrations(cache, &cache->quiesced_migrations, issue_copy);
		process_migrations(cache, &cache->completed_migrations, complete_migration);

		writeback_some_dirty_blocks(cache);

		process_deferred_writethrough_bios(cache);

		if (commit_if_needed(cache)) {
			process_deferred_flush_bios(cache, false);

			/*
			 * FIXME: rollback metadata or just go into a
			 * failure mode and error everything
			 */
		} else {
			process_deferred_flush_bios(cache, true);
			process_migrations(cache, &cache->need_commit_migrations,
					   migration_success_post_commit);
		}
	} while (more_work(cache));
}

/*
 * We want to commit periodically so that not too much
 * unwritten metadata builds up.
 */
static void do_waker(struct work_struct *ws)
{
	struct cache *cache = container_of(to_delayed_work(ws), struct cache, waker);
	wake_worker(cache);
	queue_delayed_work(cache->wq, &cache->waker, COMMIT_PERIOD);
}

/*----------------------------------------------------------------*/

static int is_congested(struct dm_dev *dev, int bdi_bits)
{
	struct request_queue *q = bdev_get_queue(dev->bdev);
	return bdi_congested(&q->backing_dev_info, bdi_bits);
}

static int cache_is_congested(struct dm_target_callbacks *cb, int bdi_bits)
{
	struct cache *cache = container_of(cb, struct cache, callbacks);

	return is_congested(cache->origin_dev, bdi_bits) ||
		is_congested(cache->cache_dev, bdi_bits);
}

/*----------------------------------------------------------------
 * Target methods
 *--------------------------------------------------------------*/

/*
 * This function gets called on the error paths of the constructor, so we
 * have to cope with a partially initialised struct.
 */
static void destroy(struct cache *cache)
{
	unsigned i;

	if (cache->next_migration)
		mempool_free(cache->next_migration, cache->migration_pool);

	if (cache->migration_pool)
		mempool_destroy(cache->migration_pool);

	if (cache->all_io_ds)
		dm_deferred_set_destroy(cache->all_io_ds);

	if (cache->prison)
		dm_bio_prison_destroy(cache->prison);

	if (cache->wq)
		destroy_workqueue(cache->wq);

	if (cache->dirty_bitset)
		free_bitset(cache->dirty_bitset);

	if (cache->discard_bitset)
		free_bitset(cache->discard_bitset);

	if (cache->copier)
		dm_kcopyd_client_destroy(cache->copier);

	if (cache->cmd)
		dm_cache_metadata_close(cache->cmd);

	if (cache->metadata_dev)
		dm_put_device(cache->ti, cache->metadata_dev);

	if (cache->origin_dev)
		dm_put_device(cache->ti, cache->origin_dev);

	if (cache->cache_dev)
		dm_put_device(cache->ti, cache->cache_dev);

	if (cache->policy)
		dm_cache_policy_destroy(cache->policy);

	for (i = 0; i < cache->nr_ctr_args ; i++)
		kfree(cache->ctr_args[i]);
	kfree(cache->ctr_args);

	kfree(cache);
}

static void cache_dtr(struct dm_target *ti)
{
	struct cache *cache = ti->private;

	destroy(cache);
}

static sector_t get_dev_size(struct dm_dev *dev)
{
	return i_size_read(dev->bdev->bd_inode) >> SECTOR_SHIFT;
}

/*----------------------------------------------------------------*/

/*
 * Construct a cache device mapping.
 *
 * cache <metadata dev> <cache dev> <origin dev> <block size>
 *       <#feature args> [<feature arg>]*
 *       <policy> <#policy args> [<policy arg>]*
 *
 * metadata dev    : fast device holding the persistent metadata
 * cache dev	   : fast device holding cached data blocks
 * origin dev	   : slow device holding original data blocks
 * block size	   : cache unit size in sectors
 *
 * #feature args   : number of feature arguments passed
 * feature args    : writethrough.  (The default is writeback.)
 *
 * policy	   : the replacement policy to use
 * #policy args    : an even number of policy arguments corresponding
 *		     to key/value pairs passed to the policy
 * policy args	   : key/value pairs passed to the policy
 *		     E.g. 'sequential_threshold 1024'
 *		     See cache-policies.txt for details.
 *
 * Optional feature arguments are:
 *   writethrough  : write through caching that prohibits cache block
 *		     content from being different from origin block content.
 *		     Without this argument, the default behaviour is to write
 *		     back cache block contents later for performance reasons,
 *		     so they may differ from the corresponding origin blocks.
 */
struct cache_args {
	struct dm_target *ti;

	struct dm_dev *metadata_dev;

	struct dm_dev *cache_dev;
	sector_t cache_sectors;

	struct dm_dev *origin_dev;
	sector_t origin_sectors;

	uint32_t block_size;

	const char *policy_name;
	int policy_argc;
	const char **policy_argv;

	struct cache_features features;
};

static void destroy_cache_args(struct cache_args *ca)
{
	if (ca->metadata_dev)
		dm_put_device(ca->ti, ca->metadata_dev);

	if (ca->cache_dev)
		dm_put_device(ca->ti, ca->cache_dev);

	if (ca->origin_dev)
		dm_put_device(ca->ti, ca->origin_dev);

	kfree(ca);
}

static bool at_least_one_arg(struct dm_arg_set *as, char **error)
{
	if (!as->argc) {
		*error = "Insufficient args";
		return false;
	}

	return true;
}

static int parse_metadata_dev(struct cache_args *ca, struct dm_arg_set *as,
			      char **error)
{
	int r;
	sector_t metadata_dev_size;
	char b[BDEVNAME_SIZE];

	if (!at_least_one_arg(as, error))
		return -EINVAL;

	r = dm_get_device(ca->ti, dm_shift_arg(as), FMODE_READ | FMODE_WRITE,
			  &ca->metadata_dev);
	if (r) {
		*error = "Error opening metadata device";
		return r;
	}

	metadata_dev_size = get_dev_size(ca->metadata_dev);
	if (metadata_dev_size > DM_CACHE_METADATA_MAX_SECTORS_WARNING)
		DMWARN("Metadata device %s is larger than %u sectors: excess space will not be used.",
		       bdevname(ca->metadata_dev->bdev, b), THIN_METADATA_MAX_SECTORS);

	return 0;
}

static int parse_cache_dev(struct cache_args *ca, struct dm_arg_set *as,
			   char **error)
{
	int r;

	if (!at_least_one_arg(as, error))
		return -EINVAL;

	r = dm_get_device(ca->ti, dm_shift_arg(as), FMODE_READ | FMODE_WRITE,
			  &ca->cache_dev);
	if (r) {
		*error = "Error opening cache device";
		return r;
	}
	ca->cache_sectors = get_dev_size(ca->cache_dev);

	return 0;
}

static int parse_origin_dev(struct cache_args *ca, struct dm_arg_set *as,
			    char **error)
{
	int r;

	if (!at_least_one_arg(as, error))
		return -EINVAL;

	r = dm_get_device(ca->ti, dm_shift_arg(as), FMODE_READ | FMODE_WRITE,
			  &ca->origin_dev);
	if (r) {
		*error = "Error opening origin device";
		return r;
	}

	ca->origin_sectors = get_dev_size(ca->origin_dev);
	if (ca->ti->len > ca->origin_sectors) {
		*error = "Device size larger than cached device";
		return -EINVAL;
	}

	return 0;
}

static int parse_block_size(struct cache_args *ca, struct dm_arg_set *as,
			    char **error)
{
	unsigned long tmp;

	if (!at_least_one_arg(as, error))
		return -EINVAL;

	if (kstrtoul(dm_shift_arg(as), 10, &tmp) || !tmp ||
	    tmp < DATA_DEV_BLOCK_SIZE_MIN_SECTORS ||
	    tmp & (DATA_DEV_BLOCK_SIZE_MIN_SECTORS - 1)) {
		*error = "Invalid data block size";
		return -EINVAL;
	}

	if (tmp > ca->cache_sectors) {
		*error = "Data block size is larger than the cache device";
		return -EINVAL;
	}

	ca->block_size = tmp;

	return 0;
}

static void init_features(struct cache_features *cf)
{
	cf->mode = CM_WRITE;
	cf->write_through = false;
}

static int parse_features(struct cache_args *ca, struct dm_arg_set *as,
			  char **error)
{
	static struct dm_arg _args[] = {
		{0, 1, "Invalid number of cache feature arguments"},
	};

	int r;
	unsigned argc;
	const char *arg;
	struct cache_features *cf = &ca->features;

	init_features(cf);

	r = dm_read_arg_group(_args, as, &argc, error);
	if (r)
		return -EINVAL;

	while (argc--) {
		arg = dm_shift_arg(as);

		if (!strcasecmp(arg, "writeback"))
			cf->write_through = false;

		else if (!strcasecmp(arg, "writethrough"))
			cf->write_through = true;

		else {
			*error = "Unrecognised cache feature requested";
			return -EINVAL;
		}
	}

	return 0;
}

static int parse_policy(struct cache_args *ca, struct dm_arg_set *as,
			char **error)
{
	static struct dm_arg _args[] = {
		{0, 1024, "Invalid number of policy arguments"},
	};

	int r;

	if (!at_least_one_arg(as, error))
		return -EINVAL;

	ca->policy_name = dm_shift_arg(as);

	r = dm_read_arg_group(_args, as, &ca->policy_argc, error);
	if (r)
		return -EINVAL;

	ca->policy_argv = (const char **)as->argv;
	dm_consume_args(as, ca->policy_argc);

	return 0;
}

static int parse_cache_args(struct cache_args *ca, int argc, char **argv,
			    char **error)
{
	int r;
	struct dm_arg_set as;

	as.argc = argc;
	as.argv = argv;

	r = parse_metadata_dev(ca, &as, error);
	if (r)
		return r;

	r = parse_cache_dev(ca, &as, error);
	if (r)
		return r;

	r = parse_origin_dev(ca, &as, error);
	if (r)
		return r;

	r = parse_block_size(ca, &as, error);
	if (r)
		return r;

	r = parse_features(ca, &as, error);
	if (r)
		return r;

	r = parse_policy(ca, &as, error);
	if (r)
		return r;

	return 0;
}

/*----------------------------------------------------------------*/

static struct kmem_cache *migration_cache;

#define NOT_CORE_OPTION 1

static int process_config_option(struct cache *cache, const char *key, const char *value)
{
	unsigned long tmp;

	if (!strcasecmp(key, "migration_threshold")) {
		if (kstrtoul(value, 10, &tmp))
			return -EINVAL;

		cache->migration_threshold = tmp;
		return 0;
	}

	return NOT_CORE_OPTION;
}

static int set_config_value(struct cache *cache, const char *key, const char *value)
{
	int r = process_config_option(cache, key, value);

	if (r == NOT_CORE_OPTION)
		r = policy_set_config_value(cache->policy, key, value);

	if (r)
		DMWARN("bad config value: %s = %s\n", key, value);

	return r;
}

static int set_config_values(struct cache *cache, int argc, const char **argv)
{
	int r = 0;

	if (argc & 1) {
		DMWARN("Odd number of policy arguments given but they should be <key> <value> pairs.");
		return -EINVAL;
	}

	while (argc) {
		r = set_config_value(cache, argv[0], argv[1]);
		if (r)
			break;

		argc -= 2;
		argv += 2;
	}

	return r;
}

static int create_cache_policy(struct cache *cache, struct cache_args *ca,
			       char **error)
{
	cache->policy =	dm_cache_policy_create(ca->policy_name,
					       cache->cache_size,
					       cache->origin_sectors,
					       cache->sectors_per_block);
	if (!cache->policy) {
		*error = "Error creating cache's policy";
		return -ENOMEM;
	}

	return 0;
}

/*
 * We want the discard block size to be a power of two, at least the size
 * of the cache block size, and have no more than 2^14 discard blocks
 * across the origin.
 */
#define MAX_DISCARD_BLOCKS (1 << 14)

static bool too_many_discard_blocks(sector_t discard_block_size,
				    sector_t origin_size)
{
	(void) sector_div(origin_size, discard_block_size);

	return origin_size > MAX_DISCARD_BLOCKS;
}

static sector_t calculate_discard_block_size(sector_t cache_block_size,
					     sector_t origin_size)
{
	sector_t discard_block_size;

	discard_block_size = roundup_pow_of_two(cache_block_size);

	if (origin_size)
		while (too_many_discard_blocks(discard_block_size, origin_size))
			discard_block_size *= 2;

	return discard_block_size;
}

#define DEFAULT_MIGRATION_THRESHOLD 2048

static int cache_create(struct cache_args *ca, struct cache **result)
{
	int r = 0;
	char **error = &ca->ti->error;
	struct cache *cache;
	struct dm_target *ti = ca->ti;
	dm_block_t origin_blocks;
	struct dm_cache_metadata *cmd;
	bool may_format = ca->features.mode == CM_WRITE;

	cache = kzalloc(sizeof(*cache), GFP_KERNEL);
	if (!cache)
		return -ENOMEM;

	cache->ti = ca->ti;
	ti->private = cache;
	ti->num_flush_bios = 2;
	ti->flush_supported = true;

	ti->num_discard_bios = 1;
	ti->discards_supported = true;
	ti->discard_zeroes_data_unsupported = true;

<<<<<<< HEAD
	memcpy(&cache->features, &ca->features, sizeof(cache->features));
	ti->per_bio_data_size = get_per_bio_data_size(cache);
=======
	cache->features = ca->features;
>>>>>>> ac947e3c

	cache->callbacks.congested_fn = cache_is_congested;
	dm_table_add_target_callbacks(ti->table, &cache->callbacks);

	cache->metadata_dev = ca->metadata_dev;
	cache->origin_dev = ca->origin_dev;
	cache->cache_dev = ca->cache_dev;

	ca->metadata_dev = ca->origin_dev = ca->cache_dev = NULL;

	/* FIXME: factor out this whole section */
	origin_blocks = cache->origin_sectors = ca->origin_sectors;
	origin_blocks = block_div(origin_blocks, ca->block_size);
	cache->origin_blocks = to_oblock(origin_blocks);

	cache->sectors_per_block = ca->block_size;
	if (dm_set_target_max_io_len(ti, cache->sectors_per_block)) {
		r = -EINVAL;
		goto bad;
	}

	if (ca->block_size & (ca->block_size - 1)) {
		dm_block_t cache_size = ca->cache_sectors;

		cache->sectors_per_block_shift = -1;
		cache_size = block_div(cache_size, ca->block_size);
		cache->cache_size = to_cblock(cache_size);
	} else {
		cache->sectors_per_block_shift = __ffs(ca->block_size);
		cache->cache_size = to_cblock(ca->cache_sectors >> cache->sectors_per_block_shift);
	}

	r = create_cache_policy(cache, ca, error);
	if (r)
		goto bad;

	cache->policy_nr_args = ca->policy_argc;
	cache->migration_threshold = DEFAULT_MIGRATION_THRESHOLD;

	r = set_config_values(cache, ca->policy_argc, ca->policy_argv);
	if (r) {
		*error = "Error setting cache policy's config values";
		goto bad;
	}

	cmd = dm_cache_metadata_open(cache->metadata_dev->bdev,
				     ca->block_size, may_format,
				     dm_cache_policy_get_hint_size(cache->policy));
	if (IS_ERR(cmd)) {
		*error = "Error creating metadata object";
		r = PTR_ERR(cmd);
		goto bad;
	}
	cache->cmd = cmd;

	spin_lock_init(&cache->lock);
	bio_list_init(&cache->deferred_bios);
	bio_list_init(&cache->deferred_flush_bios);
	bio_list_init(&cache->deferred_writethrough_bios);
	INIT_LIST_HEAD(&cache->quiesced_migrations);
	INIT_LIST_HEAD(&cache->completed_migrations);
	INIT_LIST_HEAD(&cache->need_commit_migrations);
	atomic_set(&cache->nr_migrations, 0);
	init_waitqueue_head(&cache->migration_wait);

	cache->nr_dirty = 0;
	cache->dirty_bitset = alloc_bitset(from_cblock(cache->cache_size));
	if (!cache->dirty_bitset) {
		*error = "could not allocate dirty bitset";
		goto bad;
	}
	clear_bitset(cache->dirty_bitset, from_cblock(cache->cache_size));

	cache->discard_block_size =
		calculate_discard_block_size(cache->sectors_per_block,
					     cache->origin_sectors);
	cache->discard_nr_blocks = oblock_to_dblock(cache, cache->origin_blocks);
	cache->discard_bitset = alloc_bitset(from_dblock(cache->discard_nr_blocks));
	if (!cache->discard_bitset) {
		*error = "could not allocate discard bitset";
		goto bad;
	}
	clear_bitset(cache->discard_bitset, from_dblock(cache->discard_nr_blocks));

	cache->copier = dm_kcopyd_client_create(&dm_kcopyd_throttle);
	if (IS_ERR(cache->copier)) {
		*error = "could not create kcopyd client";
		r = PTR_ERR(cache->copier);
		goto bad;
	}

	cache->wq = alloc_ordered_workqueue("dm-" DM_MSG_PREFIX, WQ_MEM_RECLAIM);
	if (!cache->wq) {
		*error = "could not create workqueue for metadata object";
		goto bad;
	}
	INIT_WORK(&cache->worker, do_worker);
	INIT_DELAYED_WORK(&cache->waker, do_waker);
	cache->last_commit_jiffies = jiffies;

	cache->prison = dm_bio_prison_create(PRISON_CELLS);
	if (!cache->prison) {
		*error = "could not create bio prison";
		goto bad;
	}

	cache->all_io_ds = dm_deferred_set_create();
	if (!cache->all_io_ds) {
		*error = "could not create all_io deferred set";
		goto bad;
	}

	cache->migration_pool = mempool_create_slab_pool(MIGRATION_POOL_SIZE,
							 migration_cache);
	if (!cache->migration_pool) {
		*error = "Error creating cache's migration mempool";
		goto bad;
	}

	cache->next_migration = NULL;

	cache->need_tick_bio = true;
	cache->sized = false;
	cache->quiescing = false;
	cache->commit_requested = false;
	cache->loaded_mappings = false;
	cache->loaded_discards = false;

	load_stats(cache);

	atomic_set(&cache->stats.demotion, 0);
	atomic_set(&cache->stats.promotion, 0);
	atomic_set(&cache->stats.copies_avoided, 0);
	atomic_set(&cache->stats.cache_cell_clash, 0);
	atomic_set(&cache->stats.commit_count, 0);
	atomic_set(&cache->stats.discard_count, 0);

	*result = cache;
	return 0;

bad:
	destroy(cache);
	return r;
}

static int copy_ctr_args(struct cache *cache, int argc, const char **argv)
{
	unsigned i;
	const char **copy;

	copy = kcalloc(argc, sizeof(*copy), GFP_KERNEL);
	if (!copy)
		return -ENOMEM;
	for (i = 0; i < argc; i++) {
		copy[i] = kstrdup(argv[i], GFP_KERNEL);
		if (!copy[i]) {
			while (i--)
				kfree(copy[i]);
			kfree(copy);
			return -ENOMEM;
		}
	}

	cache->nr_ctr_args = argc;
	cache->ctr_args = copy;

	return 0;
}

static int cache_ctr(struct dm_target *ti, unsigned argc, char **argv)
{
	int r = -EINVAL;
	struct cache_args *ca;
	struct cache *cache = NULL;

	ca = kzalloc(sizeof(*ca), GFP_KERNEL);
	if (!ca) {
		ti->error = "Error allocating memory for cache";
		return -ENOMEM;
	}
	ca->ti = ti;

	r = parse_cache_args(ca, argc, argv, &ti->error);
	if (r)
		goto out;

	r = cache_create(ca, &cache);
	if (r)
		goto out;

	r = copy_ctr_args(cache, argc - 3, (const char **)argv + 3);
	if (r) {
		destroy(cache);
		goto out;
	}

	ti->private = cache;

out:
	destroy_cache_args(ca);
	return r;
}

static int cache_map(struct dm_target *ti, struct bio *bio)
{
	struct cache *cache = ti->private;

	int r;
	dm_oblock_t block = get_bio_block(cache, bio);
	size_t pb_data_size = get_per_bio_data_size(cache);
	bool can_migrate = false;
	bool discarded_block;
	struct dm_bio_prison_cell *cell;
	struct policy_result lookup_result;
	struct per_bio_data *pb;

	if (from_oblock(block) > from_oblock(cache->origin_blocks)) {
		/*
		 * This can only occur if the io goes to a partial block at
		 * the end of the origin device.  We don't cache these.
		 * Just remap to the origin and carry on.
		 */
		remap_to_origin_clear_discard(cache, bio, block);
		return DM_MAPIO_REMAPPED;
	}

	pb = init_per_bio_data(bio, pb_data_size);

	if (bio->bi_rw & (REQ_FLUSH | REQ_FUA | REQ_DISCARD)) {
		defer_bio(cache, bio);
		return DM_MAPIO_SUBMITTED;
	}

	/*
	 * Check to see if that block is currently migrating.
	 */
	cell = alloc_prison_cell(cache);
	if (!cell) {
		defer_bio(cache, bio);
		return DM_MAPIO_SUBMITTED;
	}

	r = bio_detain(cache, block, bio, cell,
		       (cell_free_fn) free_prison_cell,
		       cache, &cell);
	if (r) {
		if (r < 0)
			defer_bio(cache, bio);

		return DM_MAPIO_SUBMITTED;
	}

	discarded_block = is_discarded_oblock(cache, block);

	r = policy_map(cache->policy, block, false, can_migrate, discarded_block,
		       bio, &lookup_result);
	if (r == -EWOULDBLOCK) {
		cell_defer(cache, cell, true);
		return DM_MAPIO_SUBMITTED;

	} else if (r) {
		DMERR_LIMIT("Unexpected return from cache replacement policy: %d", r);
		bio_io_error(bio);
		return DM_MAPIO_SUBMITTED;
	}

	switch (lookup_result.op) {
	case POLICY_HIT:
		inc_hit_counter(cache, bio);
		pb->all_io_entry = dm_deferred_entry_inc(cache->all_io_ds);

		if (is_writethrough_io(cache, bio, lookup_result.cblock))
			remap_to_origin_then_cache(cache, bio, block, lookup_result.cblock);
		else
			remap_to_cache_dirty(cache, bio, block, lookup_result.cblock);

		cell_defer(cache, cell, false);
		break;

	case POLICY_MISS:
		inc_miss_counter(cache, bio);
		pb->all_io_entry = dm_deferred_entry_inc(cache->all_io_ds);

		if (pb->req_nr != 0) {
			/*
			 * This is a duplicate writethrough io that is no
			 * longer needed because the block has been demoted.
			 */
			bio_endio(bio, 0);
			cell_defer(cache, cell, false);
			return DM_MAPIO_SUBMITTED;
		} else {
			remap_to_origin_clear_discard(cache, bio, block);
			cell_defer(cache, cell, false);
		}
		break;

	default:
		DMERR_LIMIT("%s: erroring bio: unknown policy op: %u", __func__,
			    (unsigned) lookup_result.op);
		bio_io_error(bio);
		return DM_MAPIO_SUBMITTED;
	}

	return DM_MAPIO_REMAPPED;
}

static int cache_end_io(struct dm_target *ti, struct bio *bio, int error)
{
	struct cache *cache = ti->private;
	unsigned long flags;
	size_t pb_data_size = get_per_bio_data_size(cache);
	struct per_bio_data *pb = get_per_bio_data(bio, pb_data_size);

	if (pb->tick) {
		policy_tick(cache->policy);

		spin_lock_irqsave(&cache->lock, flags);
		cache->need_tick_bio = true;
		spin_unlock_irqrestore(&cache->lock, flags);
	}

	check_for_quiesced_migrations(cache, pb);

	return 0;
}

static int write_dirty_bitset(struct cache *cache)
{
	unsigned i, r;

	for (i = 0; i < from_cblock(cache->cache_size); i++) {
		r = dm_cache_set_dirty(cache->cmd, to_cblock(i),
				       is_dirty(cache, to_cblock(i)));
		if (r)
			return r;
	}

	return 0;
}

static int write_discard_bitset(struct cache *cache)
{
	unsigned i, r;

	r = dm_cache_discard_bitset_resize(cache->cmd, cache->discard_block_size,
					   cache->discard_nr_blocks);
	if (r) {
		DMERR("could not resize on-disk discard bitset");
		return r;
	}

	for (i = 0; i < from_dblock(cache->discard_nr_blocks); i++) {
		r = dm_cache_set_discard(cache->cmd, to_dblock(i),
					 is_discarded(cache, to_dblock(i)));
		if (r)
			return r;
	}

	return 0;
}

static int save_hint(void *context, dm_cblock_t cblock, dm_oblock_t oblock,
		     uint32_t hint)
{
	struct cache *cache = context;
	return dm_cache_save_hint(cache->cmd, cblock, hint);
}

static int write_hints(struct cache *cache)
{
	int r;

	r = dm_cache_begin_hints(cache->cmd, cache->policy);
	if (r) {
		DMERR("dm_cache_begin_hints failed");
		return r;
	}

	r = policy_walk_mappings(cache->policy, save_hint, cache);
	if (r)
		DMERR("policy_walk_mappings failed");

	return r;
}

/*
 * returns true on success
 */
static bool sync_metadata(struct cache *cache)
{
	int r1, r2, r3, r4;

	r1 = write_dirty_bitset(cache);
	if (r1)
		DMERR("could not write dirty bitset");

	r2 = write_discard_bitset(cache);
	if (r2)
		DMERR("could not write discard bitset");

	save_stats(cache);

	r3 = write_hints(cache);
	if (r3)
		DMERR("could not write hints");

	/*
	 * If writing the above metadata failed, we still commit, but don't
	 * set the clean shutdown flag.  This will effectively force every
	 * dirty bit to be set on reload.
	 */
	r4 = dm_cache_commit(cache->cmd, !r1 && !r2 && !r3);
	if (r4)
		DMERR("could not write cache metadata.  Data loss may occur.");

	return !r1 && !r2 && !r3 && !r4;
}

static void cache_postsuspend(struct dm_target *ti)
{
	struct cache *cache = ti->private;

	start_quiescing(cache);
	wait_for_migrations(cache);
	stop_worker(cache);
	requeue_deferred_io(cache);
	stop_quiescing(cache);

	(void) sync_metadata(cache);
}

static int load_mapping(void *context, dm_oblock_t oblock, dm_cblock_t cblock,
			bool dirty, uint32_t hint, bool hint_valid)
{
	int r;
	struct cache *cache = context;

	r = policy_load_mapping(cache->policy, oblock, cblock, hint, hint_valid);
	if (r)
		return r;

	if (dirty)
		set_dirty(cache, oblock, cblock);
	else
		clear_dirty(cache, oblock, cblock);

	return 0;
}

static int load_discard(void *context, sector_t discard_block_size,
			dm_dblock_t dblock, bool discard)
{
	struct cache *cache = context;

	/* FIXME: handle mis-matched block size */

	if (discard)
		set_discard(cache, dblock);
	else
		clear_discard(cache, dblock);

	return 0;
}

static int cache_preresume(struct dm_target *ti)
{
	int r = 0;
	struct cache *cache = ti->private;
	sector_t actual_cache_size = get_dev_size(cache->cache_dev);
	(void) sector_div(actual_cache_size, cache->sectors_per_block);

	/*
	 * Check to see if the cache has resized.
	 */
	if (from_cblock(cache->cache_size) != actual_cache_size || !cache->sized) {
		cache->cache_size = to_cblock(actual_cache_size);

		r = dm_cache_resize(cache->cmd, cache->cache_size);
		if (r) {
			DMERR("could not resize cache metadata");
			return r;
		}

		cache->sized = true;
	}

	if (!cache->loaded_mappings) {
		r = dm_cache_load_mappings(cache->cmd, cache->policy,
					   load_mapping, cache);
		if (r) {
			DMERR("could not load cache mappings");
			return r;
		}

		cache->loaded_mappings = true;
	}

	if (!cache->loaded_discards) {
		r = dm_cache_load_discards(cache->cmd, load_discard, cache);
		if (r) {
			DMERR("could not load origin discards");
			return r;
		}

		cache->loaded_discards = true;
	}

	return r;
}

static void cache_resume(struct dm_target *ti)
{
	struct cache *cache = ti->private;

	cache->need_tick_bio = true;
	do_waker(&cache->waker.work);
}

/*
 * Status format:
 *
 * <#used metadata blocks>/<#total metadata blocks>
 * <#read hits> <#read misses> <#write hits> <#write misses>
 * <#demotions> <#promotions> <#blocks in cache> <#dirty>
 * <#features> <features>*
 * <#core args> <core args>
 * <#policy args> <policy args>*
 */
static void cache_status(struct dm_target *ti, status_type_t type,
			 unsigned status_flags, char *result, unsigned maxlen)
{
	int r = 0;
	unsigned i;
	ssize_t sz = 0;
	dm_block_t nr_free_blocks_metadata = 0;
	dm_block_t nr_blocks_metadata = 0;
	char buf[BDEVNAME_SIZE];
	struct cache *cache = ti->private;
	dm_cblock_t residency;

	switch (type) {
	case STATUSTYPE_INFO:
		/* Commit to ensure statistics aren't out-of-date */
		if (!(status_flags & DM_STATUS_NOFLUSH_FLAG) && !dm_suspended(ti)) {
			r = dm_cache_commit(cache->cmd, false);
			if (r)
				DMERR("could not commit metadata for accurate status");
		}

		r = dm_cache_get_free_metadata_block_count(cache->cmd,
							   &nr_free_blocks_metadata);
		if (r) {
			DMERR("could not get metadata free block count");
			goto err;
		}

		r = dm_cache_get_metadata_dev_size(cache->cmd, &nr_blocks_metadata);
		if (r) {
			DMERR("could not get metadata device size");
			goto err;
		}

		residency = policy_residency(cache->policy);

		DMEMIT("%llu/%llu %u %u %u %u %u %u %llu %u ",
		       (unsigned long long)(nr_blocks_metadata - nr_free_blocks_metadata),
		       (unsigned long long)nr_blocks_metadata,
		       (unsigned) atomic_read(&cache->stats.read_hit),
		       (unsigned) atomic_read(&cache->stats.read_miss),
		       (unsigned) atomic_read(&cache->stats.write_hit),
		       (unsigned) atomic_read(&cache->stats.write_miss),
		       (unsigned) atomic_read(&cache->stats.demotion),
		       (unsigned) atomic_read(&cache->stats.promotion),
		       (unsigned long long) from_cblock(residency),
		       cache->nr_dirty);

		if (cache->features.write_through)
			DMEMIT("1 writethrough ");
		else
			DMEMIT("0 ");

		DMEMIT("2 migration_threshold %llu ", (unsigned long long) cache->migration_threshold);
		if (sz < maxlen) {
			r = policy_emit_config_values(cache->policy, result + sz, maxlen - sz);
			if (r)
				DMERR("policy_emit_config_values returned %d", r);
		}

		break;

	case STATUSTYPE_TABLE:
		format_dev_t(buf, cache->metadata_dev->bdev->bd_dev);
		DMEMIT("%s ", buf);
		format_dev_t(buf, cache->cache_dev->bdev->bd_dev);
		DMEMIT("%s ", buf);
		format_dev_t(buf, cache->origin_dev->bdev->bd_dev);
		DMEMIT("%s", buf);

		for (i = 0; i < cache->nr_ctr_args - 1; i++)
			DMEMIT(" %s", cache->ctr_args[i]);
		if (cache->nr_ctr_args)
			DMEMIT(" %s", cache->ctr_args[cache->nr_ctr_args - 1]);
	}

	return;

err:
	DMEMIT("Error");
}

/*
 * Supports <key> <value>.
 *
 * The key migration_threshold is supported by the cache target core.
 */
static int cache_message(struct dm_target *ti, unsigned argc, char **argv)
{
	struct cache *cache = ti->private;

	if (argc != 2)
		return -EINVAL;

	return set_config_value(cache, argv[0], argv[1]);
}

static int cache_iterate_devices(struct dm_target *ti,
				 iterate_devices_callout_fn fn, void *data)
{
	int r = 0;
	struct cache *cache = ti->private;

	r = fn(ti, cache->cache_dev, 0, get_dev_size(cache->cache_dev), data);
	if (!r)
		r = fn(ti, cache->origin_dev, 0, ti->len, data);

	return r;
}

/*
 * We assume I/O is going to the origin (which is the volume
 * more likely to have restrictions e.g. by being striped).
 * (Looking up the exact location of the data would be expensive
 * and could always be out of date by the time the bio is submitted.)
 */
static int cache_bvec_merge(struct dm_target *ti,
			    struct bvec_merge_data *bvm,
			    struct bio_vec *biovec, int max_size)
{
	struct cache *cache = ti->private;
	struct request_queue *q = bdev_get_queue(cache->origin_dev->bdev);

	if (!q->merge_bvec_fn)
		return max_size;

	bvm->bi_bdev = cache->origin_dev->bdev;
	return min(max_size, q->merge_bvec_fn(q, bvm, biovec));
}

static void set_discard_limits(struct cache *cache, struct queue_limits *limits)
{
	/*
	 * FIXME: these limits may be incompatible with the cache device
	 */
	limits->max_discard_sectors = cache->discard_block_size * 1024;
	limits->discard_granularity = cache->discard_block_size << SECTOR_SHIFT;
}

static void cache_io_hints(struct dm_target *ti, struct queue_limits *limits)
{
	struct cache *cache = ti->private;

	blk_limits_io_min(limits, 0);
	blk_limits_io_opt(limits, cache->sectors_per_block << SECTOR_SHIFT);
	set_discard_limits(cache, limits);
}

/*----------------------------------------------------------------*/

static struct target_type cache_target = {
	.name = "cache",
	.version = {1, 1, 0},
	.module = THIS_MODULE,
	.ctr = cache_ctr,
	.dtr = cache_dtr,
	.map = cache_map,
	.end_io = cache_end_io,
	.postsuspend = cache_postsuspend,
	.preresume = cache_preresume,
	.resume = cache_resume,
	.status = cache_status,
	.message = cache_message,
	.iterate_devices = cache_iterate_devices,
	.merge = cache_bvec_merge,
	.io_hints = cache_io_hints,
};

static int __init dm_cache_init(void)
{
	int r;

	r = dm_register_target(&cache_target);
	if (r) {
		DMERR("cache target registration failed: %d", r);
		return r;
	}

	migration_cache = KMEM_CACHE(dm_cache_migration, 0);
	if (!migration_cache) {
		dm_unregister_target(&cache_target);
		return -ENOMEM;
	}

	return 0;
}

static void __exit dm_cache_exit(void)
{
	dm_unregister_target(&cache_target);
	kmem_cache_destroy(migration_cache);
}

module_init(dm_cache_init);
module_exit(dm_cache_exit);

MODULE_DESCRIPTION(DM_NAME " cache target");
MODULE_AUTHOR("Joe Thornber <ejt@redhat.com>");
MODULE_LICENSE("GPL");<|MERGE_RESOLUTION|>--- conflicted
+++ resolved
@@ -685,13 +685,8 @@
 
 static void writethrough_endio(struct bio *bio, int err)
 {
-<<<<<<< HEAD
 	struct per_bio_data *pb = get_per_bio_data(bio, PB_DATA_SIZE_WT);
-	bio->bi_end_io = pb->saved_bi_end_io;
-=======
-	struct per_bio_data *pb = get_per_bio_data(bio);
 	unhook_bio(&pb->hook_info, bio);
->>>>>>> ac947e3c
 
 	if (err) {
 		bio_endio(bio, err);
@@ -2017,12 +2012,8 @@
 	ti->discards_supported = true;
 	ti->discard_zeroes_data_unsupported = true;
 
-<<<<<<< HEAD
-	memcpy(&cache->features, &ca->features, sizeof(cache->features));
+	cache->features = ca->features;
 	ti->per_bio_data_size = get_per_bio_data_size(cache);
-=======
-	cache->features = ca->features;
->>>>>>> ac947e3c
 
 	cache->callbacks.congested_fn = cache_is_congested;
 	dm_table_add_target_callbacks(ti->table, &cache->callbacks);
