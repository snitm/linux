/*
 * Copyright (C) 2012 Red Hat. All rights reserved.
 *
 * This file is released under the GPL.
 */

#include "dm.h"
#include "dm-bio-prison.h"
#include "dm-bio-record.h"
#include "dm-cache-metadata.h"

#include <linux/dm-io.h>
#include <linux/dm-kcopyd.h>
#include <linux/init.h>
#include <linux/mempool.h>
#include <linux/module.h>
#include <linux/slab.h>
#include <linux/vmalloc.h>

#define DM_MSG_PREFIX "cache"

DECLARE_DM_KCOPYD_THROTTLE_WITH_MODULE_PARM(cache_copy_throttle,
	"A percentage of time allocated for copying to and/or from cache");

/*----------------------------------------------------------------*/

/*
 * Glossary:
 *
 * oblock: index of an origin block
 * cblock: index of a cache block
 * promotion: movement of a block from origin to cache
 * demotion: movement of a block from cache to origin
 * migration: movement of a block between the origin and cache device,
 *	      either direction
 */

/*----------------------------------------------------------------*/

static size_t bitset_size_in_bytes(unsigned nr_entries)
{
	return sizeof(unsigned long) * dm_div_up(nr_entries, BITS_PER_LONG);
}

static unsigned long *alloc_bitset(unsigned nr_entries)
{
	size_t s = bitset_size_in_bytes(nr_entries);
	return vzalloc(s);
}

static void clear_bitset(void *bitset, unsigned nr_entries)
{
	size_t s = bitset_size_in_bytes(nr_entries);
	memset(bitset, 0, s);
}

static void free_bitset(unsigned long *bits)
{
	vfree(bits);
}

/*----------------------------------------------------------------*/

/*
 * There are a couple of places where we let a bio run, but want to do some
 * work before calling it's endio function.  We do this by temporarily
 * changing the endio fn.
 */
struct hook_info {
	bio_end_io_t *bi_end_io;
	void *bi_private;
};

static void hook_bio(struct hook_info *h, struct bio *bio,
		     bio_end_io_t *bi_end_io,
		     void *bi_private)
{
	h->bi_end_io = bio->bi_end_io;
	h->bi_private = bio->bi_private;

	bio->bi_end_io = bi_end_io;
	bio->bi_private = bi_private;
}

static void unhook_bio(struct hook_info *h, struct bio *bio)
{
	bio->bi_end_io = h->bi_end_io;
	bio->bi_private = h->bi_private;
}

/*----------------------------------------------------------------*/

#define PRISON_CELLS 1024
#define MIGRATION_POOL_SIZE 128
#define COMMIT_PERIOD HZ
#define MIGRATION_COUNT_WINDOW 10

/*
 * The block size of the device holding cache data must be >= 32KB
 */
#define DATA_DEV_BLOCK_SIZE_MIN_SECTORS (32 * 1024 >> SECTOR_SHIFT)

/*
 * FIXME: the cache is read/write for the time being.
 */
enum cache_mode {
	CM_WRITE,		/* metadata may be changed */
	CM_READ_ONLY,		/* metadata may not be changed */
};

struct cache_features {
	enum cache_mode mode;
	bool write_through:1;
};

struct cache_stats {
	atomic_t read_hit;
	atomic_t read_miss;
	atomic_t write_hit;
	atomic_t write_miss;
	atomic_t demotion;
	atomic_t promotion;
	atomic_t copies_avoided;
	atomic_t cache_cell_clash;
	atomic_t commit_count;
	atomic_t discard_count;
};

struct cache {
	struct dm_target *ti;
	struct dm_target_callbacks callbacks;

	/*
	 * Metadata is written to this device.
	 */
	struct dm_dev *metadata_dev;

	/*
	 * The slower of the two data devices.  Typically a spindle.
	 */
	struct dm_dev *origin_dev;

	/*
	 * The faster of the two data devices.  Typically an SSD.
	 */
	struct dm_dev *cache_dev;

	/*
	 * Cache features such as write-through.
	 */
	struct cache_features features;

	/*
	 * Size of the origin device in _complete_ blocks and native sectors.
	 */
	dm_oblock_t origin_blocks;
	sector_t origin_sectors;

	/*
	 * Size of the cache device in blocks.
	 */
	dm_cblock_t cache_size;

	/*
	 * Fields for converting from sectors to blocks.
	 */
	uint32_t sectors_per_block;
	int sectors_per_block_shift;

	struct dm_cache_metadata *cmd;

	spinlock_t lock;
	struct bio_list deferred_bios;
	struct bio_list deferred_flush_bios;
	struct bio_list deferred_writethrough_bios;
	struct list_head quiesced_migrations;
	struct list_head completed_migrations;
	struct list_head need_commit_migrations;
	sector_t migration_threshold;
	atomic_t nr_migrations;
	wait_queue_head_t migration_wait;

	/*
	 * cache_size entries, dirty if set
	 */
	dm_cblock_t nr_dirty;
	unsigned long *dirty_bitset;

	/*
	 * origin_blocks entries, discarded if set.
	 */
	uint32_t discard_block_size; /* a power of 2 times sectors per block */
	dm_dblock_t discard_nr_blocks;
	unsigned long *discard_bitset;

	struct dm_kcopyd_client *copier;
	struct workqueue_struct *wq;
	struct work_struct worker;

	struct delayed_work waker;
	unsigned long last_commit_jiffies;

	struct dm_bio_prison *prison;
	struct dm_deferred_set *all_io_ds;

	mempool_t *migration_pool;
	struct dm_cache_migration *next_migration;

	struct dm_cache_policy *policy;
	unsigned policy_nr_args;

	bool need_tick_bio:1;
	bool sized:1;
	bool quiescing:1;
	bool commit_requested:1;
	bool loaded_mappings:1;
	bool loaded_discards:1;

	struct cache_stats stats;

	/*
	 * Rather than reconstructing the table line for the status we just
	 * save it and regurgitate.
	 */
	unsigned nr_ctr_args;
	const char **ctr_args;
};

struct per_bio_data {
	bool tick:1;
	unsigned req_nr:2;
	struct dm_deferred_entry *all_io_entry;

	/*
	 * writethrough fields.  These MUST remain at the end of this
	 * structure and the 'cache' member must be the first as it
<<<<<<< HEAD
	 * is used to determined the offsetof the writethrough fields.
	 */
	struct cache *cache;
	dm_cblock_t cblock;
	struct hook_info hook_info;
=======
	 * is used to determine the offsetof the writethrough fields.
	 */
	struct cache *cache;
	dm_cblock_t cblock;
	bio_end_io_t *saved_bi_end_io;
>>>>>>> 2087bda0
	struct dm_bio_details bio_details;
};

struct dm_cache_migration {
	struct list_head list;
	struct cache *cache;

	unsigned long start_jiffies;
	dm_oblock_t old_oblock;
	dm_oblock_t new_oblock;
	dm_cblock_t cblock;

	bool err:1;
	bool writeback:1;
	bool demote:1;
	bool promote:1;
	bool requeue_holder:1;

	struct dm_bio_prison_cell *old_ocell;
	struct dm_bio_prison_cell *new_ocell;
};

/*
 * Processing a bio in the worker thread may require these memory
 * allocations.  We prealloc to avoid deadlocks (the same worker thread
 * frees them back to the mempool).
 */
struct prealloc {
	struct dm_cache_migration *mg;
	struct dm_bio_prison_cell *cell1;
	struct dm_bio_prison_cell *cell2;
};

static void wake_worker(struct cache *cache)
{
	queue_work(cache->wq, &cache->worker);
}

/*----------------------------------------------------------------*/

static struct dm_bio_prison_cell *alloc_prison_cell(struct cache *cache)
{
	/* FIXME: change to use a local slab. */
	return dm_bio_prison_alloc_cell(cache->prison, GFP_NOWAIT);
}

static void free_prison_cell(struct cache *cache, struct dm_bio_prison_cell *cell)
{
	dm_bio_prison_free_cell(cache->prison, cell);
}

static int prealloc_data_structs(struct cache *cache, struct prealloc *p)
{
	if (!p->mg) {
		p->mg = mempool_alloc(cache->migration_pool, GFP_NOWAIT);
		if (!p->mg)
			return -ENOMEM;
	}

	if (!p->cell1) {
		p->cell1 = alloc_prison_cell(cache);
		if (!p->cell1)
			return -ENOMEM;
	}

	if (!p->cell2) {
		p->cell2 = alloc_prison_cell(cache);
		if (!p->cell2)
			return -ENOMEM;
	}

	return 0;
}

static void prealloc_free_structs(struct cache *cache, struct prealloc *p)
{
	if (p->cell2)
		free_prison_cell(cache, p->cell2);

	if (p->cell1)
		free_prison_cell(cache, p->cell1);

	if (p->mg)
		mempool_free(p->mg, cache->migration_pool);
}

static struct dm_cache_migration *prealloc_get_migration(struct prealloc *p)
{
	struct dm_cache_migration *mg = p->mg;

	BUG_ON(!mg);
	p->mg = NULL;

	return mg;
}

/*
 * You must have a cell within the prealloc struct to return.  If not this
 * function will BUG() rather than returning NULL.
 */
static struct dm_bio_prison_cell *prealloc_get_cell(struct prealloc *p)
{
	struct dm_bio_prison_cell *r = NULL;

	if (p->cell1) {
		r = p->cell1;
		p->cell1 = NULL;

	} else if (p->cell2) {
		r = p->cell2;
		p->cell2 = NULL;
	} else
		BUG();

	return r;
}

/*
 * You can't have more than two cells in a prealloc struct.  BUG() will be
 * called if you try and overfill.
 */
static void prealloc_put_cell(struct prealloc *p, struct dm_bio_prison_cell *cell)
{
	if (!p->cell2)
		p->cell2 = cell;

	else if (!p->cell1)
		p->cell1 = cell;

	else
		BUG();
}

/*----------------------------------------------------------------*/

static void build_key(dm_oblock_t oblock, struct dm_cell_key *key)
{
	key->virtual = 0;
	key->dev = 0;
	key->block = from_oblock(oblock);
}

/*
 * The caller hands in a preallocated cell, and a free function for it.
 * The cell will be freed if there's an error, or if it wasn't used because
 * a cell with that key already exists.
 */
typedef void (*cell_free_fn)(void *context, struct dm_bio_prison_cell *cell);

static int bio_detain(struct cache *cache, dm_oblock_t oblock,
		      struct bio *bio, struct dm_bio_prison_cell *cell_prealloc,
		      cell_free_fn free_fn, void *free_context,
		      struct dm_bio_prison_cell **cell_result)
{
	int r;
	struct dm_cell_key key;

	build_key(oblock, &key);
	r = dm_bio_detain(cache->prison, &key, bio, cell_prealloc, cell_result);
	if (r)
		free_fn(free_context, cell_prealloc);

	return r;
}

static int get_cell(struct cache *cache,
		    dm_oblock_t oblock,
		    struct prealloc *structs,
		    struct dm_bio_prison_cell **cell_result)
{
	int r;
	struct dm_cell_key key;
	struct dm_bio_prison_cell *cell_prealloc;

	cell_prealloc = prealloc_get_cell(structs);

	build_key(oblock, &key);
	r = dm_get_cell(cache->prison, &key, cell_prealloc, cell_result);
	if (r)
		prealloc_put_cell(structs, cell_prealloc);

	return r;
}

/*----------------------------------------------------------------*/

static bool is_dirty(struct cache *cache, dm_cblock_t b)
{
	return test_bit(from_cblock(b), cache->dirty_bitset);
}

static void set_dirty(struct cache *cache, dm_oblock_t oblock, dm_cblock_t cblock)
{
	if (!test_and_set_bit(from_cblock(cblock), cache->dirty_bitset)) {
		cache->nr_dirty = to_cblock(from_cblock(cache->nr_dirty) + 1);
		policy_set_dirty(cache->policy, oblock);
	}
}

static void clear_dirty(struct cache *cache, dm_oblock_t oblock, dm_cblock_t cblock)
{
	if (test_and_clear_bit(from_cblock(cblock), cache->dirty_bitset)) {
		policy_clear_dirty(cache->policy, oblock);
		cache->nr_dirty = to_cblock(from_cblock(cache->nr_dirty) - 1);
		if (!from_cblock(cache->nr_dirty))
			dm_table_event(cache->ti->table);
	}
}

/*----------------------------------------------------------------*/

static bool block_size_is_power_of_two(struct cache *cache)
{
	return cache->sectors_per_block_shift >= 0;
}

static dm_block_t block_div(dm_block_t b, uint32_t n)
{
	do_div(b, n);
<<<<<<< HEAD
=======

>>>>>>> 2087bda0
	return b;
}

static dm_dblock_t oblock_to_dblock(struct cache *cache, dm_oblock_t oblock)
{
	uint32_t discard_blocks = cache->discard_block_size;
	dm_block_t b = from_oblock(oblock);

	if (!block_size_is_power_of_two(cache))
		discard_blocks = discard_blocks / cache->sectors_per_block;
	else
		discard_blocks >>= cache->sectors_per_block_shift;

	b = block_div(b, discard_blocks);
<<<<<<< HEAD
=======

>>>>>>> 2087bda0
	return to_dblock(b);
}

static void set_discard(struct cache *cache, dm_dblock_t b)
{
	unsigned long flags;

	atomic_inc(&cache->stats.discard_count);

	spin_lock_irqsave(&cache->lock, flags);
	set_bit(from_dblock(b), cache->discard_bitset);
	spin_unlock_irqrestore(&cache->lock, flags);
}

static void clear_discard(struct cache *cache, dm_dblock_t b)
{
	unsigned long flags;

	spin_lock_irqsave(&cache->lock, flags);
	clear_bit(from_dblock(b), cache->discard_bitset);
	spin_unlock_irqrestore(&cache->lock, flags);
}

static bool is_discarded(struct cache *cache, dm_dblock_t b)
{
	int r;
	unsigned long flags;

	spin_lock_irqsave(&cache->lock, flags);
	r = test_bit(from_dblock(b), cache->discard_bitset);
	spin_unlock_irqrestore(&cache->lock, flags);

	return r;
}

static bool is_discarded_oblock(struct cache *cache, dm_oblock_t b)
{
	int r;
	unsigned long flags;

	spin_lock_irqsave(&cache->lock, flags);
	r = test_bit(from_dblock(oblock_to_dblock(cache, b)),
		     cache->discard_bitset);
	spin_unlock_irqrestore(&cache->lock, flags);

	return r;
}

/*----------------------------------------------------------------*/

static void load_stats(struct cache *cache)
{
	struct dm_cache_statistics stats;

	dm_cache_metadata_get_stats(cache->cmd, &stats);
	atomic_set(&cache->stats.read_hit, stats.read_hits);
	atomic_set(&cache->stats.read_miss, stats.read_misses);
	atomic_set(&cache->stats.write_hit, stats.write_hits);
	atomic_set(&cache->stats.write_miss, stats.write_misses);
}

static void save_stats(struct cache *cache)
{
	struct dm_cache_statistics stats;

	stats.read_hits = atomic_read(&cache->stats.read_hit);
	stats.read_misses = atomic_read(&cache->stats.read_miss);
	stats.write_hits = atomic_read(&cache->stats.write_hit);
	stats.write_misses = atomic_read(&cache->stats.write_miss);

	dm_cache_metadata_set_stats(cache->cmd, &stats);
}

/*----------------------------------------------------------------
 * Per bio data
 *--------------------------------------------------------------*/

/*
 * If using writeback, leave out struct per_bio_data's writethrough fields.
 */
#define PB_DATA_SIZE_WB (offsetof(struct per_bio_data, cache))
#define PB_DATA_SIZE_WT (sizeof(struct per_bio_data))

static size_t get_per_bio_data_size(struct cache *cache)
{
	return cache->features.write_through ? PB_DATA_SIZE_WT : PB_DATA_SIZE_WB;
}

static struct per_bio_data *get_per_bio_data(struct bio *bio, size_t data_size)
{
	struct per_bio_data *pb = dm_per_bio_data(bio, data_size);
	BUG_ON(!pb);
	return pb;
}

static struct per_bio_data *init_per_bio_data(struct bio *bio, size_t data_size)
{
	struct per_bio_data *pb = get_per_bio_data(bio, data_size);

	pb->tick = false;
	pb->req_nr = dm_bio_get_target_bio_nr(bio);
	pb->all_io_entry = NULL;

	return pb;
}

/*----------------------------------------------------------------
 * Remapping
 *--------------------------------------------------------------*/
static void remap_to_origin(struct cache *cache, struct bio *bio)
{
	bio->bi_bdev = cache->origin_dev->bdev;
}

static void remap_to_cache(struct cache *cache, struct bio *bio,
			   dm_cblock_t cblock)
{
	sector_t bi_sector = bio->bi_sector;

	bio->bi_bdev = cache->cache_dev->bdev;
	if (!block_size_is_power_of_two(cache))
		bio->bi_sector = (from_cblock(cblock) * cache->sectors_per_block) +
				sector_div(bi_sector, cache->sectors_per_block);
	else
		bio->bi_sector = (from_cblock(cblock) << cache->sectors_per_block_shift) |
				(bi_sector & (cache->sectors_per_block - 1));
}

static void check_if_tick_bio_needed(struct cache *cache, struct bio *bio)
{
	unsigned long flags;
	size_t pb_data_size = get_per_bio_data_size(cache);
	struct per_bio_data *pb = get_per_bio_data(bio, pb_data_size);

	spin_lock_irqsave(&cache->lock, flags);
	if (cache->need_tick_bio &&
	    !(bio->bi_rw & (REQ_FUA | REQ_FLUSH | REQ_DISCARD))) {
		pb->tick = true;
		cache->need_tick_bio = false;
	}
	spin_unlock_irqrestore(&cache->lock, flags);
}

static void remap_to_origin_clear_discard(struct cache *cache, struct bio *bio,
				  dm_oblock_t oblock)
{
	check_if_tick_bio_needed(cache, bio);
	remap_to_origin(cache, bio);
	if (bio_data_dir(bio) == WRITE)
		clear_discard(cache, oblock_to_dblock(cache, oblock));
}

static void remap_to_cache_dirty(struct cache *cache, struct bio *bio,
				 dm_oblock_t oblock, dm_cblock_t cblock)
{
	remap_to_cache(cache, bio, cblock);
	if (bio_data_dir(bio) == WRITE) {
		set_dirty(cache, oblock, cblock);
		clear_discard(cache, oblock_to_dblock(cache, oblock));
	}
}

static dm_oblock_t get_bio_block(struct cache *cache, struct bio *bio)
{
	sector_t block_nr = bio->bi_sector;

	if (!block_size_is_power_of_two(cache))
		(void) sector_div(block_nr, cache->sectors_per_block);
	else
		block_nr >>= cache->sectors_per_block_shift;

	return to_oblock(block_nr);
}

static int bio_triggers_commit(struct cache *cache, struct bio *bio)
{
	return bio->bi_rw & (REQ_FLUSH | REQ_FUA);
}

static void issue(struct cache *cache, struct bio *bio)
{
	unsigned long flags;

	if (!bio_triggers_commit(cache, bio)) {
		generic_make_request(bio);
		return;
	}

	/*
	 * Batch together any bios that trigger commits and then issue a
	 * single commit for them in do_worker().
	 */
	spin_lock_irqsave(&cache->lock, flags);
	cache->commit_requested = true;
	bio_list_add(&cache->deferred_flush_bios, bio);
	spin_unlock_irqrestore(&cache->lock, flags);
}

static void defer_writethrough_bio(struct cache *cache, struct bio *bio)
{
	unsigned long flags;

	spin_lock_irqsave(&cache->lock, flags);
	bio_list_add(&cache->deferred_writethrough_bios, bio);
	spin_unlock_irqrestore(&cache->lock, flags);

	wake_worker(cache);
}

static void writethrough_endio(struct bio *bio, int err)
{
	struct per_bio_data *pb = get_per_bio_data(bio, PB_DATA_SIZE_WT);
<<<<<<< HEAD
	unhook_bio(&pb->hook_info, bio);
=======
	bio->bi_end_io = pb->saved_bi_end_io;
>>>>>>> 2087bda0

	if (err) {
		bio_endio(bio, err);
		return;
	}

	dm_bio_restore(&pb->bio_details, bio);
	remap_to_cache(pb->cache, bio, pb->cblock);

	/*
	 * We can't issue this bio directly, since we're in interrupt
<<<<<<< HEAD
	 * context.  So it gets put on a bio list for processing by the
=======
	 * context.  So it get's put on a bio list for processing by the
>>>>>>> 2087bda0
	 * worker thread.
	 */
	defer_writethrough_bio(pb->cache, bio);
}

/*
 * When running in writethrough mode we need to send writes to clean blocks
<<<<<<< HEAD
 * to both the cache and origin devices.  We could clone the bio and send
 * them in parallel, but for now we're doing them in series.
=======
 * to both the cache and origin devices.  In future we'd like to clone the
 * bio and send them in parallel, but for now we're doing them in
 * series as this is easier.
>>>>>>> 2087bda0
 */
static void remap_to_origin_then_cache(struct cache *cache, struct bio *bio,
				       dm_oblock_t oblock, dm_cblock_t cblock)
{
	struct per_bio_data *pb = get_per_bio_data(bio, PB_DATA_SIZE_WT);

	pb->cache = cache;
	pb->cblock = cblock;
<<<<<<< HEAD
	hook_bio(&pb->hook_info, bio, writethrough_endio, NULL);
	dm_bio_record(&pb->bio_details, bio);
=======
	pb->saved_bi_end_io = bio->bi_end_io;
	dm_bio_record(&pb->bio_details, bio);
	bio->bi_end_io = writethrough_endio;
>>>>>>> 2087bda0

	remap_to_origin_clear_discard(pb->cache, bio, oblock);
}

/*----------------------------------------------------------------
 * Migration processing
 *
 * Migration covers moving data from the origin device to the cache, or
 * vice versa.
 *--------------------------------------------------------------*/
static void free_migration(struct dm_cache_migration *mg)
{
	mempool_free(mg, mg->cache->migration_pool);
}

static void inc_nr_migrations(struct cache *cache)
{
	atomic_inc(&cache->nr_migrations);
}

static void dec_nr_migrations(struct cache *cache)
{
	atomic_dec(&cache->nr_migrations);

	/*
	 * Wake the worker in case we're suspending the target.
	 */
	wake_up(&cache->migration_wait);
}

static void __cell_defer(struct cache *cache, struct dm_bio_prison_cell *cell,
			 bool holder)
{
	(holder ? dm_cell_release : dm_cell_release_no_holder)
		(cache->prison, cell, &cache->deferred_bios);
	free_prison_cell(cache, cell);
}

static void cell_defer(struct cache *cache, struct dm_bio_prison_cell *cell,
		       bool holder)
{
	unsigned long flags;

	spin_lock_irqsave(&cache->lock, flags);
	__cell_defer(cache, cell, holder);
	spin_unlock_irqrestore(&cache->lock, flags);

	wake_worker(cache);
}

static void cleanup_migration(struct dm_cache_migration *mg)
{
	dec_nr_migrations(mg->cache);
	free_migration(mg);
}

static void migration_failure(struct dm_cache_migration *mg)
{
	struct cache *cache = mg->cache;

	if (mg->writeback) {
		DMWARN_LIMIT("writeback failed; couldn't copy block");
		set_dirty(cache, mg->old_oblock, mg->cblock);
		cell_defer(cache, mg->old_ocell, false);

	} else if (mg->demote) {
		DMWARN_LIMIT("demotion failed; couldn't copy block");
		policy_force_mapping(cache->policy, mg->new_oblock, mg->old_oblock);

		cell_defer(cache, mg->old_ocell, mg->promote ? 0 : 1);
		if (mg->promote)
			cell_defer(cache, mg->new_ocell, 1);
	} else {
		DMWARN_LIMIT("promotion failed; couldn't copy block");
		policy_remove_mapping(cache->policy, mg->new_oblock);
		cell_defer(cache, mg->new_ocell, 1);
	}

	cleanup_migration(mg);
}

static void migration_success_pre_commit(struct dm_cache_migration *mg)
{
	unsigned long flags;
	struct cache *cache = mg->cache;

	/* FIXME: what if mg->err? */

	if (mg->writeback) {
		cell_defer(cache, mg->old_ocell, false);
		clear_dirty(cache, mg->old_oblock, mg->cblock);
		cleanup_migration(mg);
		return;

	} else if (mg->demote) {
		if (dm_cache_remove_mapping(cache->cmd, mg->cblock)) {
			DMWARN_LIMIT("demotion failed; couldn't update on disk metadata");
			policy_force_mapping(cache->policy, mg->new_oblock,
					     mg->old_oblock);
			if (mg->promote)
				cell_defer(cache, mg->new_ocell, true);
			cleanup_migration(mg);
			return;
		}
	} else {
		if (dm_cache_insert_mapping(cache->cmd, mg->cblock, mg->new_oblock)) {
			DMWARN_LIMIT("promotion failed; couldn't update on disk metadata");
			policy_remove_mapping(cache->policy, mg->new_oblock);
			cleanup_migration(mg);
			return;
		}
	}

	spin_lock_irqsave(&cache->lock, flags);
	list_add_tail(&mg->list, &cache->need_commit_migrations);
	cache->commit_requested = true;
	spin_unlock_irqrestore(&cache->lock, flags);
}

static void migration_success_post_commit(struct dm_cache_migration *mg)
{
	unsigned long flags;
	struct cache *cache = mg->cache;

	if (mg->writeback) {
		DMWARN("writeback unexpectedly triggered commit");
		return;

	} else if (mg->demote) {
		cell_defer(cache, mg->old_ocell, mg->promote ? 0 : 1);

		if (mg->promote) {
			mg->demote = false;

			spin_lock_irqsave(&cache->lock, flags);
			list_add_tail(&mg->list, &cache->quiesced_migrations);
			spin_unlock_irqrestore(&cache->lock, flags);

		} else
			cleanup_migration(mg);

	} else {
		if (mg->requeue_holder)
			cell_defer(cache, mg->new_ocell, true);
		else {
			bio_endio(mg->new_ocell->holder, 0);
			cell_defer(cache, mg->new_ocell, false);
		}
		clear_dirty(cache, mg->new_oblock, mg->cblock);
		cleanup_migration(mg);
	}
}

static void copy_complete(int read_err, unsigned long write_err, void *context)
{
	unsigned long flags;
	struct dm_cache_migration *mg = (struct dm_cache_migration *) context;
	struct cache *cache = mg->cache;

	if (read_err || write_err)
		mg->err = true;

	spin_lock_irqsave(&cache->lock, flags);
	list_add_tail(&mg->list, &cache->completed_migrations);
	spin_unlock_irqrestore(&cache->lock, flags);

	wake_worker(cache);
}

static void issue_copy_real(struct dm_cache_migration *mg)
{
	int r;
	struct dm_io_region o_region, c_region;
	struct cache *cache = mg->cache;

	o_region.bdev = cache->origin_dev->bdev;
	o_region.count = cache->sectors_per_block;

	c_region.bdev = cache->cache_dev->bdev;
	c_region.sector = from_cblock(mg->cblock) * cache->sectors_per_block;
	c_region.count = cache->sectors_per_block;

	if (mg->writeback || mg->demote) {
		/* demote */
		o_region.sector = from_oblock(mg->old_oblock) * cache->sectors_per_block;
		r = dm_kcopyd_copy(cache->copier, &c_region, 1, &o_region, 0, copy_complete, mg);
	} else {
		/* promote */
		o_region.sector = from_oblock(mg->new_oblock) * cache->sectors_per_block;
		r = dm_kcopyd_copy(cache->copier, &o_region, 1, &c_region, 0, copy_complete, mg);
	}

	if (r < 0)
		migration_failure(mg);
}

static void overwrite_endio(struct bio *bio, int err)
{
	struct dm_cache_migration *mg = bio->bi_private;
	struct cache *cache = mg->cache;
	size_t pb_data_size = get_per_bio_data_size(cache);
	struct per_bio_data *pb = get_per_bio_data(bio, pb_data_size);
	unsigned long flags;

	if (err)
		mg->err = true;

	spin_lock_irqsave(&cache->lock, flags);
	list_add_tail(&mg->list, &cache->completed_migrations);
	unhook_bio(&pb->hook_info, bio);
	mg->requeue_holder = false;
	spin_unlock_irqrestore(&cache->lock, flags);

	wake_worker(cache);
}

static void issue_overwrite(struct dm_cache_migration *mg, struct bio *bio)
{
	size_t pb_data_size = get_per_bio_data_size(mg->cache);
	struct per_bio_data *pb = get_per_bio_data(bio, pb_data_size);

	hook_bio(&pb->hook_info, bio, overwrite_endio, mg);
	remap_to_cache_dirty(mg->cache, bio, mg->new_oblock, mg->cblock);
	generic_make_request(bio);
}

static bool bio_writes_complete_block(struct cache *cache, struct bio *bio)
{
	return (bio_data_dir(bio) == WRITE) &&
		(bio->bi_size == (cache->sectors_per_block << SECTOR_SHIFT));
}

static void avoid_copy(struct dm_cache_migration *mg)
{
	atomic_inc(&mg->cache->stats.copies_avoided);
	migration_success_pre_commit(mg);
}

static void issue_copy(struct dm_cache_migration *mg)
{
	bool avoid;
	struct cache *cache = mg->cache;

	if (mg->writeback || mg->demote)
		avoid = !is_dirty(cache, mg->cblock) ||
			is_discarded_oblock(cache, mg->old_oblock);
	else {
		struct bio *bio = mg->new_ocell->holder;

		avoid = is_discarded_oblock(cache, mg->new_oblock);
#if 0
		if (!avoid && bio_writes_complete_block(cache, bio)) {
			issue_overwrite(mg, bio);
			return;
		}
#endif
	}

	avoid ? avoid_copy(mg) : issue_copy_real(mg);
}

static void complete_migration(struct dm_cache_migration *mg)
{
	if (mg->err)
		migration_failure(mg);
	else
		migration_success_pre_commit(mg);
}

static void process_migrations(struct cache *cache, struct list_head *head,
			       void (*fn)(struct dm_cache_migration *))
{
	unsigned long flags;
	struct list_head list;
	struct dm_cache_migration *mg, *tmp;

	INIT_LIST_HEAD(&list);
	spin_lock_irqsave(&cache->lock, flags);
	list_splice_init(head, &list);
	spin_unlock_irqrestore(&cache->lock, flags);

	list_for_each_entry_safe(mg, tmp, &list, list)
		fn(mg);
}

static void __queue_quiesced_migration(struct dm_cache_migration *mg)
{
	list_add_tail(&mg->list, &mg->cache->quiesced_migrations);
}

static void queue_quiesced_migration(struct dm_cache_migration *mg)
{
	unsigned long flags;
	struct cache *cache = mg->cache;

	spin_lock_irqsave(&cache->lock, flags);
	__queue_quiesced_migration(mg);
	spin_unlock_irqrestore(&cache->lock, flags);

	wake_worker(cache);
}

static void queue_quiesced_migrations(struct cache *cache, struct list_head *work)
{
	unsigned long flags;
	struct dm_cache_migration *mg, *tmp;

	spin_lock_irqsave(&cache->lock, flags);
	list_for_each_entry_safe(mg, tmp, work, list)
		__queue_quiesced_migration(mg);
	spin_unlock_irqrestore(&cache->lock, flags);

	wake_worker(cache);
}

static void check_for_quiesced_migrations(struct cache *cache,
					  struct per_bio_data *pb)
{
	struct list_head work;

	if (!pb->all_io_entry)
		return;

	INIT_LIST_HEAD(&work);
	if (pb->all_io_entry)
		dm_deferred_entry_dec(pb->all_io_entry, &work);

	if (!list_empty(&work))
		queue_quiesced_migrations(cache, &work);
}

static void quiesce_migration(struct dm_cache_migration *mg)
{
	if (!dm_deferred_set_add_work(mg->cache->all_io_ds, &mg->list))
		queue_quiesced_migration(mg);
}

static void promote(struct cache *cache, struct prealloc *structs,
		    dm_oblock_t oblock, dm_cblock_t cblock,
		    struct dm_bio_prison_cell *cell)
{
	struct dm_cache_migration *mg = prealloc_get_migration(structs);

	mg->err = false;
	mg->writeback = false;
	mg->demote = false;
	mg->promote = true;
	mg->requeue_holder = true;
	mg->cache = cache;
	mg->new_oblock = oblock;
	mg->cblock = cblock;
	mg->old_ocell = NULL;
	mg->new_ocell = cell;
	mg->start_jiffies = jiffies;

	inc_nr_migrations(cache);
	quiesce_migration(mg);
}

static void writeback(struct cache *cache, struct prealloc *structs,
		      dm_oblock_t oblock, dm_cblock_t cblock,
		      struct dm_bio_prison_cell *cell)
{
	struct dm_cache_migration *mg = prealloc_get_migration(structs);

	mg->err = false;
	mg->writeback = true;
	mg->demote = false;
	mg->promote = false;
	mg->requeue_holder = true;
	mg->cache = cache;
	mg->old_oblock = oblock;
	mg->cblock = cblock;
	mg->old_ocell = cell;
	mg->new_ocell = NULL;
	mg->start_jiffies = jiffies;

	inc_nr_migrations(cache);
	quiesce_migration(mg);
}

static void demote_then_promote(struct cache *cache, struct prealloc *structs,
				dm_oblock_t old_oblock, dm_oblock_t new_oblock,
				dm_cblock_t cblock,
				struct dm_bio_prison_cell *old_ocell,
				struct dm_bio_prison_cell *new_ocell)
{
	struct dm_cache_migration *mg = prealloc_get_migration(structs);

	mg->err = false;
	mg->writeback = false;
	mg->demote = true;
	mg->promote = true;
	mg->requeue_holder = true;
	mg->cache = cache;
	mg->old_oblock = old_oblock;
	mg->new_oblock = new_oblock;
	mg->cblock = cblock;
	mg->old_ocell = old_ocell;
	mg->new_ocell = new_ocell;
	mg->start_jiffies = jiffies;

	inc_nr_migrations(cache);
	quiesce_migration(mg);
}

/*----------------------------------------------------------------
 * bio processing
 *--------------------------------------------------------------*/
static void defer_bio(struct cache *cache, struct bio *bio)
{
	unsigned long flags;

	spin_lock_irqsave(&cache->lock, flags);
	bio_list_add(&cache->deferred_bios, bio);
	spin_unlock_irqrestore(&cache->lock, flags);

	wake_worker(cache);
}

static void process_flush_bio(struct cache *cache, struct bio *bio)
{
	size_t pb_data_size = get_per_bio_data_size(cache);
	struct per_bio_data *pb = get_per_bio_data(bio, pb_data_size);

	BUG_ON(bio->bi_size);
	if (!pb->req_nr)
		remap_to_origin(cache, bio);
	else
		remap_to_cache(cache, bio, 0);

	issue(cache, bio);
}

/*
 * People generally discard large parts of a device, eg, the whole device
 * when formatting.  Splitting these large discards up into cache block
 * sized ios and then quiescing (always neccessary for discard) takes too
 * long.
 *
 * We keep it simple, and allow any size of discard to come in, and just
 * mark off blocks on the discard bitset.  No passdown occurs!
 *
 * To implement passdown we need to change the bio_prison such that a cell
 * can have a key that spans many blocks.
 */
static void process_discard_bio(struct cache *cache, struct bio *bio)
{
	dm_block_t start_block = dm_sector_div_up(bio->bi_sector,
						  cache->discard_block_size);
	dm_block_t end_block = bio->bi_sector + bio_sectors(bio);
	dm_block_t b;

	end_block = block_div(end_block, cache->discard_block_size);

	for (b = start_block; b < end_block; b++)
		set_discard(cache, to_dblock(b));

	bio_endio(bio, 0);
}

static bool spare_migration_bandwidth(struct cache *cache)
{
	sector_t current_volume = (atomic_read(&cache->nr_migrations) + 1) *
		cache->sectors_per_block;
	return current_volume < cache->migration_threshold;
}

static bool is_writethrough_io(struct cache *cache, struct bio *bio,
			       dm_cblock_t cblock)
{
	return bio_data_dir(bio) == WRITE &&
		cache->features.write_through && !is_dirty(cache, cblock);
}

static void inc_hit_counter(struct cache *cache, struct bio *bio)
{
	atomic_inc(bio_data_dir(bio) == READ ?
		   &cache->stats.read_hit : &cache->stats.write_hit);
}

static void inc_miss_counter(struct cache *cache, struct bio *bio)
{
	atomic_inc(bio_data_dir(bio) == READ ?
		   &cache->stats.read_miss : &cache->stats.write_miss);
}

static void process_bio(struct cache *cache, struct prealloc *structs,
			struct bio *bio)
{
	int r;
	bool release_cell = true;
	dm_oblock_t block = get_bio_block(cache, bio);
	struct dm_bio_prison_cell *cell_prealloc, *old_ocell, *new_ocell;
	struct policy_result lookup_result;
	size_t pb_data_size = get_per_bio_data_size(cache);
	struct per_bio_data *pb = get_per_bio_data(bio, pb_data_size);
	bool discarded_block = is_discarded_oblock(cache, block);
	bool can_migrate = discarded_block || spare_migration_bandwidth(cache);

	/*
	 * Check to see if that block is currently migrating.
	 */
	cell_prealloc = prealloc_get_cell(structs);
	r = bio_detain(cache, block, bio, cell_prealloc,
		       (cell_free_fn) prealloc_put_cell,
		       structs, &new_ocell);
	if (r > 0)
		return;

	r = policy_map(cache->policy, block, true, can_migrate, discarded_block,
		       bio, &lookup_result);

	if (r == -EWOULDBLOCK)
		/* migration has been denied */
		lookup_result.op = POLICY_MISS;

	switch (lookup_result.op) {
	case POLICY_HIT:
		inc_hit_counter(cache, bio);
		pb->all_io_entry = dm_deferred_entry_inc(cache->all_io_ds);

		if (is_writethrough_io(cache, bio, lookup_result.cblock))
			remap_to_origin_then_cache(cache, bio, block, lookup_result.cblock);
		else
			remap_to_cache_dirty(cache, bio, block, lookup_result.cblock);

		issue(cache, bio);
		break;

	case POLICY_MISS:
		inc_miss_counter(cache, bio);
		pb->all_io_entry = dm_deferred_entry_inc(cache->all_io_ds);
		remap_to_origin_clear_discard(cache, bio, block);
		issue(cache, bio);
		break;

	case POLICY_NEW:
		atomic_inc(&cache->stats.promotion);
		promote(cache, structs, block, lookup_result.cblock, new_ocell);
		release_cell = false;
		break;

	case POLICY_REPLACE:
		cell_prealloc = prealloc_get_cell(structs);
		r = bio_detain(cache, lookup_result.old_oblock, bio, cell_prealloc,
			       (cell_free_fn) prealloc_put_cell,
			       structs, &old_ocell);
		if (r > 0) {
			/*
			 * We have to be careful to avoid lock inversion of
			 * the cells.  So we back off, and wait for the
			 * old_ocell to become free.
			 */
			policy_force_mapping(cache->policy, block,
					     lookup_result.old_oblock);
			atomic_inc(&cache->stats.cache_cell_clash);
			break;
		}
		atomic_inc(&cache->stats.demotion);
		atomic_inc(&cache->stats.promotion);

		demote_then_promote(cache, structs, lookup_result.old_oblock,
				    block, lookup_result.cblock,
				    old_ocell, new_ocell);
		release_cell = false;
		break;

	default:
		DMERR_LIMIT("%s: erroring bio, unknown policy op: %u", __func__,
			    (unsigned) lookup_result.op);
		bio_io_error(bio);
	}

	if (release_cell)
		cell_defer(cache, new_ocell, false);
}

static int need_commit_due_to_time(struct cache *cache)
{
	return jiffies < cache->last_commit_jiffies ||
	       jiffies > cache->last_commit_jiffies + COMMIT_PERIOD;
}

static int commit_if_needed(struct cache *cache)
{
	if (dm_cache_changed_this_transaction(cache->cmd) &&
	    (cache->commit_requested || need_commit_due_to_time(cache))) {
		atomic_inc(&cache->stats.commit_count);
		cache->last_commit_jiffies = jiffies;
		cache->commit_requested = false;
		return dm_cache_commit(cache->cmd, false);
	}

	return 0;
}

static void process_deferred_bios(struct cache *cache)
{
	unsigned long flags;
	struct bio_list bios;
	struct bio *bio;
	struct prealloc structs;

	memset(&structs, 0, sizeof(structs));
	bio_list_init(&bios);

	spin_lock_irqsave(&cache->lock, flags);
	bio_list_merge(&bios, &cache->deferred_bios);
	bio_list_init(&cache->deferred_bios);
	spin_unlock_irqrestore(&cache->lock, flags);

	while (!bio_list_empty(&bios)) {
		/*
		 * If we've got no free migration structs, and processing
		 * this bio might require one, we pause until there are some
		 * prepared mappings to process.
		 */
		if (prealloc_data_structs(cache, &structs)) {
			spin_lock_irqsave(&cache->lock, flags);
			bio_list_merge(&cache->deferred_bios, &bios);
			spin_unlock_irqrestore(&cache->lock, flags);
			break;
		}

		bio = bio_list_pop(&bios);

		if (bio->bi_rw & REQ_FLUSH)
			process_flush_bio(cache, bio);
		else if (bio->bi_rw & REQ_DISCARD)
			process_discard_bio(cache, bio);
		else
			process_bio(cache, &structs, bio);
	}

	prealloc_free_structs(cache, &structs);
}

static void process_deferred_flush_bios(struct cache *cache, bool submit_bios)
{
	unsigned long flags;
	struct bio_list bios;
	struct bio *bio;

	bio_list_init(&bios);

	spin_lock_irqsave(&cache->lock, flags);
	bio_list_merge(&bios, &cache->deferred_flush_bios);
	bio_list_init(&cache->deferred_flush_bios);
	spin_unlock_irqrestore(&cache->lock, flags);

	while ((bio = bio_list_pop(&bios)))
		submit_bios ? generic_make_request(bio) : bio_io_error(bio);
}

static void process_deferred_writethrough_bios(struct cache *cache)
{
	unsigned long flags;
	struct bio_list bios;
	struct bio *bio;

	bio_list_init(&bios);

	spin_lock_irqsave(&cache->lock, flags);
	bio_list_merge(&bios, &cache->deferred_writethrough_bios);
	bio_list_init(&cache->deferred_writethrough_bios);
	spin_unlock_irqrestore(&cache->lock, flags);

	while ((bio = bio_list_pop(&bios)))
		generic_make_request(bio);
}

static void writeback_some_dirty_blocks(struct cache *cache)
{
	int r = 0;
	dm_oblock_t oblock;
	dm_cblock_t cblock;
	struct prealloc structs;
	struct dm_bio_prison_cell *old_ocell;

	memset(&structs, 0, sizeof(structs));

	while (spare_migration_bandwidth(cache)) {
		if (prealloc_data_structs(cache, &structs))
			break;

		r = policy_writeback_work(cache->policy, &oblock, &cblock);
		if (r)
			break;

		r = get_cell(cache, oblock, &structs, &old_ocell);
		if (r) {
			policy_set_dirty(cache->policy, oblock);
			break;
		}

		writeback(cache, &structs, oblock, cblock, old_ocell);
	}

	prealloc_free_structs(cache, &structs);
}

/*----------------------------------------------------------------
 * Main worker loop
 *--------------------------------------------------------------*/
static void start_quiescing(struct cache *cache)
{
	unsigned long flags;

	spin_lock_irqsave(&cache->lock, flags);
	cache->quiescing = 1;
	spin_unlock_irqrestore(&cache->lock, flags);
}

static void stop_quiescing(struct cache *cache)
{
	unsigned long flags;

	spin_lock_irqsave(&cache->lock, flags);
	cache->quiescing = 0;
	spin_unlock_irqrestore(&cache->lock, flags);
}

static bool is_quiescing(struct cache *cache)
{
	int r;
	unsigned long flags;

	spin_lock_irqsave(&cache->lock, flags);
	r = cache->quiescing;
	spin_unlock_irqrestore(&cache->lock, flags);

	return r;
}

static void wait_for_migrations(struct cache *cache)
{
	wait_event(cache->migration_wait, !atomic_read(&cache->nr_migrations));
}

static void stop_worker(struct cache *cache)
{
	cancel_delayed_work(&cache->waker);
	flush_workqueue(cache->wq);
}

static void requeue_deferred_io(struct cache *cache)
{
	struct bio *bio;
	struct bio_list bios;

	bio_list_init(&bios);
	bio_list_merge(&bios, &cache->deferred_bios);
	bio_list_init(&cache->deferred_bios);

	while ((bio = bio_list_pop(&bios)))
		bio_endio(bio, DM_ENDIO_REQUEUE);
}

static int more_work(struct cache *cache)
{
	if (is_quiescing(cache))
		return !list_empty(&cache->quiesced_migrations) ||
			!list_empty(&cache->completed_migrations) ||
			!list_empty(&cache->need_commit_migrations);
	else
		return !bio_list_empty(&cache->deferred_bios) ||
			!bio_list_empty(&cache->deferred_flush_bios) ||
			!bio_list_empty(&cache->deferred_writethrough_bios) ||
			!list_empty(&cache->quiesced_migrations) ||
			!list_empty(&cache->completed_migrations) ||
			!list_empty(&cache->need_commit_migrations);
}

static void do_worker(struct work_struct *ws)
{
	struct cache *cache = container_of(ws, struct cache, worker);

	do {
		if (!is_quiescing(cache))
			process_deferred_bios(cache);

		process_migrations(cache, &cache->quiesced_migrations, issue_copy);
		process_migrations(cache, &cache->completed_migrations, complete_migration);

		writeback_some_dirty_blocks(cache);

		process_deferred_writethrough_bios(cache);

		if (commit_if_needed(cache)) {
			process_deferred_flush_bios(cache, false);

			/*
			 * FIXME: rollback metadata or just go into a
			 * failure mode and error everything
			 */
		} else {
			process_deferred_flush_bios(cache, true);
			process_migrations(cache, &cache->need_commit_migrations,
					   migration_success_post_commit);
		}
	} while (more_work(cache));
}

/*
 * We want to commit periodically so that not too much
 * unwritten metadata builds up.
 */
static void do_waker(struct work_struct *ws)
{
	struct cache *cache = container_of(to_delayed_work(ws), struct cache, waker);
	policy_tick(cache->policy);
	wake_worker(cache);
	queue_delayed_work(cache->wq, &cache->waker, COMMIT_PERIOD);
}

/*----------------------------------------------------------------*/

static int is_congested(struct dm_dev *dev, int bdi_bits)
{
	struct request_queue *q = bdev_get_queue(dev->bdev);
	return bdi_congested(&q->backing_dev_info, bdi_bits);
}

static int cache_is_congested(struct dm_target_callbacks *cb, int bdi_bits)
{
	struct cache *cache = container_of(cb, struct cache, callbacks);

	return is_congested(cache->origin_dev, bdi_bits) ||
		is_congested(cache->cache_dev, bdi_bits);
}

/*----------------------------------------------------------------
 * Target methods
 *--------------------------------------------------------------*/

/*
 * This function gets called on the error paths of the constructor, so we
 * have to cope with a partially initialised struct.
 */
static void destroy(struct cache *cache)
{
	unsigned i;

	if (cache->next_migration)
		mempool_free(cache->next_migration, cache->migration_pool);

	if (cache->migration_pool)
		mempool_destroy(cache->migration_pool);

	if (cache->all_io_ds)
		dm_deferred_set_destroy(cache->all_io_ds);

	if (cache->prison)
		dm_bio_prison_destroy(cache->prison);

	if (cache->wq)
		destroy_workqueue(cache->wq);

	if (cache->dirty_bitset)
		free_bitset(cache->dirty_bitset);

	if (cache->discard_bitset)
		free_bitset(cache->discard_bitset);

	if (cache->copier)
		dm_kcopyd_client_destroy(cache->copier);

	if (cache->cmd)
		dm_cache_metadata_close(cache->cmd);

	if (cache->metadata_dev)
		dm_put_device(cache->ti, cache->metadata_dev);

	if (cache->origin_dev)
		dm_put_device(cache->ti, cache->origin_dev);

	if (cache->cache_dev)
		dm_put_device(cache->ti, cache->cache_dev);

	if (cache->policy)
		dm_cache_policy_destroy(cache->policy);

	for (i = 0; i < cache->nr_ctr_args ; i++)
		kfree(cache->ctr_args[i]);
	kfree(cache->ctr_args);

	kfree(cache);
}

static void cache_dtr(struct dm_target *ti)
{
	struct cache *cache = ti->private;

	destroy(cache);
}

static sector_t get_dev_size(struct dm_dev *dev)
{
	return i_size_read(dev->bdev->bd_inode) >> SECTOR_SHIFT;
}

/*----------------------------------------------------------------*/

/*
 * Construct a cache device mapping.
 *
 * cache <metadata dev> <cache dev> <origin dev> <block size>
 *       <#feature args> [<feature arg>]*
 *       <policy> <#policy args> [<policy arg>]*
 *
 * metadata dev    : fast device holding the persistent metadata
 * cache dev	   : fast device holding cached data blocks
 * origin dev	   : slow device holding original data blocks
 * block size	   : cache unit size in sectors
 *
 * #feature args   : number of feature arguments passed
 * feature args    : writethrough.  (The default is writeback.)
 *
 * policy	   : the replacement policy to use
 * #policy args    : an even number of policy arguments corresponding
 *		     to key/value pairs passed to the policy
 * policy args	   : key/value pairs passed to the policy
 *		     E.g. 'sequential_threshold 1024'
 *		     See cache-policies.txt for details.
 *
 * Optional feature arguments are:
 *   writethrough  : write through caching that prohibits cache block
 *		     content from being different from origin block content.
 *		     Without this argument, the default behaviour is to write
 *		     back cache block contents later for performance reasons,
 *		     so they may differ from the corresponding origin blocks.
 */
struct cache_args {
	struct dm_target *ti;

	struct dm_dev *metadata_dev;

	struct dm_dev *cache_dev;
	sector_t cache_sectors;

	struct dm_dev *origin_dev;
	sector_t origin_sectors;

	uint32_t block_size;

	const char *policy_name;
	int policy_argc;
	const char **policy_argv;

	struct cache_features features;
};

static void destroy_cache_args(struct cache_args *ca)
{
	if (ca->metadata_dev)
		dm_put_device(ca->ti, ca->metadata_dev);

	if (ca->cache_dev)
		dm_put_device(ca->ti, ca->cache_dev);

	if (ca->origin_dev)
		dm_put_device(ca->ti, ca->origin_dev);

	kfree(ca);
}

static bool at_least_one_arg(struct dm_arg_set *as, char **error)
{
	if (!as->argc) {
		*error = "Insufficient args";
		return false;
	}

	return true;
}

static int parse_metadata_dev(struct cache_args *ca, struct dm_arg_set *as,
			      char **error)
{
	int r;
	sector_t metadata_dev_size;
	char b[BDEVNAME_SIZE];

	if (!at_least_one_arg(as, error))
		return -EINVAL;

	r = dm_get_device(ca->ti, dm_shift_arg(as), FMODE_READ | FMODE_WRITE,
			  &ca->metadata_dev);
	if (r) {
		*error = "Error opening metadata device";
		return r;
	}

	metadata_dev_size = get_dev_size(ca->metadata_dev);
	if (metadata_dev_size > DM_CACHE_METADATA_MAX_SECTORS_WARNING)
		DMWARN("Metadata device %s is larger than %u sectors: excess space will not be used.",
		       bdevname(ca->metadata_dev->bdev, b), THIN_METADATA_MAX_SECTORS);

	return 0;
}

static int parse_cache_dev(struct cache_args *ca, struct dm_arg_set *as,
			   char **error)
{
	int r;

	if (!at_least_one_arg(as, error))
		return -EINVAL;

	r = dm_get_device(ca->ti, dm_shift_arg(as), FMODE_READ | FMODE_WRITE,
			  &ca->cache_dev);
	if (r) {
		*error = "Error opening cache device";
		return r;
	}
	ca->cache_sectors = get_dev_size(ca->cache_dev);

	return 0;
}

static int parse_origin_dev(struct cache_args *ca, struct dm_arg_set *as,
			    char **error)
{
	int r;

	if (!at_least_one_arg(as, error))
		return -EINVAL;

	r = dm_get_device(ca->ti, dm_shift_arg(as), FMODE_READ | FMODE_WRITE,
			  &ca->origin_dev);
	if (r) {
		*error = "Error opening origin device";
		return r;
	}

	ca->origin_sectors = get_dev_size(ca->origin_dev);
	if (ca->ti->len > ca->origin_sectors) {
		*error = "Device size larger than cached device";
		return -EINVAL;
	}

	return 0;
}

static int parse_block_size(struct cache_args *ca, struct dm_arg_set *as,
			    char **error)
{
	unsigned long tmp;

	if (!at_least_one_arg(as, error))
		return -EINVAL;

	if (kstrtoul(dm_shift_arg(as), 10, &tmp) || !tmp ||
	    tmp < DATA_DEV_BLOCK_SIZE_MIN_SECTORS ||
	    tmp & (DATA_DEV_BLOCK_SIZE_MIN_SECTORS - 1)) {
		*error = "Invalid data block size";
		return -EINVAL;
	}

	if (tmp > ca->cache_sectors) {
		*error = "Data block size is larger than the cache device";
		return -EINVAL;
	}

	ca->block_size = tmp;

	return 0;
}

static void init_features(struct cache_features *cf)
{
	cf->mode = CM_WRITE;
	cf->write_through = false;
}

static int parse_features(struct cache_args *ca, struct dm_arg_set *as,
			  char **error)
{
	static struct dm_arg _args[] = {
		{0, 1, "Invalid number of cache feature arguments"},
	};

	int r;
	unsigned argc;
	const char *arg;
	struct cache_features *cf = &ca->features;

	init_features(cf);

	r = dm_read_arg_group(_args, as, &argc, error);
	if (r)
		return -EINVAL;

	while (argc--) {
		arg = dm_shift_arg(as);

		if (!strcasecmp(arg, "writeback"))
			cf->write_through = false;

		else if (!strcasecmp(arg, "writethrough"))
			cf->write_through = true;

		else {
			*error = "Unrecognised cache feature requested";
			return -EINVAL;
		}
	}

	return 0;
}

static int parse_policy(struct cache_args *ca, struct dm_arg_set *as,
			char **error)
{
	static struct dm_arg _args[] = {
		{0, 1024, "Invalid number of policy arguments"},
	};

	int r;

	if (!at_least_one_arg(as, error))
		return -EINVAL;

	ca->policy_name = dm_shift_arg(as);

	r = dm_read_arg_group(_args, as, &ca->policy_argc, error);
	if (r)
		return -EINVAL;

	ca->policy_argv = (const char **)as->argv;
	dm_consume_args(as, ca->policy_argc);

	return 0;
}

static int parse_cache_args(struct cache_args *ca, int argc, char **argv,
			    char **error)
{
	int r;
	struct dm_arg_set as;

	as.argc = argc;
	as.argv = argv;

	r = parse_metadata_dev(ca, &as, error);
	if (r)
		return r;

	r = parse_cache_dev(ca, &as, error);
	if (r)
		return r;

	r = parse_origin_dev(ca, &as, error);
	if (r)
		return r;

	r = parse_block_size(ca, &as, error);
	if (r)
		return r;

	r = parse_features(ca, &as, error);
	if (r)
		return r;

	r = parse_policy(ca, &as, error);
	if (r)
		return r;

	return 0;
}

/*----------------------------------------------------------------*/

static struct kmem_cache *migration_cache;

#define NOT_CORE_OPTION 1

static int process_config_option(struct cache *cache, const char *key, const char *value)
{
	unsigned long tmp;

	if (!strcasecmp(key, "migration_threshold")) {
		if (kstrtoul(value, 10, &tmp))
			return -EINVAL;

		cache->migration_threshold = tmp;
		return 0;
	}

	return NOT_CORE_OPTION;
}

static int set_config_value(struct cache *cache, const char *key, const char *value)
{
	int r = process_config_option(cache, key, value);

	if (r == NOT_CORE_OPTION)
		r = policy_set_config_value(cache->policy, key, value);

	if (r)
		DMWARN("bad config value: %s = %s\n", key, value);

	return r;
}

static int set_config_values(struct cache *cache, int argc, const char **argv)
{
	int r = 0;

	if (argc & 1) {
		DMWARN("Odd number of policy arguments given but they should be <key> <value> pairs.");
		return -EINVAL;
	}

	while (argc) {
		r = set_config_value(cache, argv[0], argv[1]);
		if (r)
			break;

		argc -= 2;
		argv += 2;
	}

	return r;
}

static int create_cache_policy(struct cache *cache, struct cache_args *ca,
			       char **error)
{
	cache->policy =	dm_cache_policy_create(ca->policy_name,
					       cache->cache_size,
					       cache->origin_sectors,
					       cache->sectors_per_block);
	if (!cache->policy) {
		*error = "Error creating cache's policy";
		return -ENOMEM;
	}

<<<<<<< HEAD
	return 0;
=======
	r = set_config_values(cache->policy, ca->policy_argc, ca->policy_argv);
	if (r) {
		*error = "Error setting cache policy's config values";
		dm_cache_policy_destroy(cache->policy);
		cache->policy = NULL;
	}

	return r;
>>>>>>> 2087bda0
}

/*
 * We want the discard block size to be a power of two, at least the size
 * of the cache block size, and have no more than 2^14 discard blocks
 * across the origin.
 */
#define MAX_DISCARD_BLOCKS (1 << 14)

static bool too_many_discard_blocks(sector_t discard_block_size,
				    sector_t origin_size)
{
	(void) sector_div(origin_size, discard_block_size);

	return origin_size > MAX_DISCARD_BLOCKS;
}

static sector_t calculate_discard_block_size(sector_t cache_block_size,
					     sector_t origin_size)
{
	sector_t discard_block_size;

	discard_block_size = roundup_pow_of_two(cache_block_size);

	if (origin_size)
		while (too_many_discard_blocks(discard_block_size, origin_size))
			discard_block_size *= 2;

	return discard_block_size;
}

<<<<<<< HEAD
#define DEFAULT_MIGRATION_THRESHOLD 2048
=======
#define DEFAULT_MIGRATION_THRESHOLD (2048 * 100)
>>>>>>> 2087bda0

static int cache_create(struct cache_args *ca, struct cache **result)
{
	int r = 0;
	char **error = &ca->ti->error;
	struct cache *cache;
	struct dm_target *ti = ca->ti;
	dm_block_t origin_blocks;
	struct dm_cache_metadata *cmd;
	bool may_format = ca->features.mode == CM_WRITE;

	cache = kzalloc(sizeof(*cache), GFP_KERNEL);
	if (!cache)
		return -ENOMEM;

	cache->ti = ca->ti;
	ti->private = cache;
	ti->num_flush_bios = 2;
	ti->flush_supported = true;

	ti->num_discard_bios = 1;
	ti->discards_supported = true;
	ti->discard_zeroes_data_unsupported = true;

<<<<<<< HEAD
	cache->features = ca->features;
=======
	memcpy(&cache->features, &ca->features, sizeof(cache->features));
>>>>>>> 2087bda0
	ti->per_bio_data_size = get_per_bio_data_size(cache);

	cache->callbacks.congested_fn = cache_is_congested;
	dm_table_add_target_callbacks(ti->table, &cache->callbacks);

	cache->metadata_dev = ca->metadata_dev;
	cache->origin_dev = ca->origin_dev;
	cache->cache_dev = ca->cache_dev;

	ca->metadata_dev = ca->origin_dev = ca->cache_dev = NULL;

	/* FIXME: factor out this whole section */
	origin_blocks = cache->origin_sectors = ca->origin_sectors;
	origin_blocks = block_div(origin_blocks, ca->block_size);
	cache->origin_blocks = to_oblock(origin_blocks);

	cache->sectors_per_block = ca->block_size;
	if (dm_set_target_max_io_len(ti, cache->sectors_per_block)) {
		r = -EINVAL;
		goto bad;
	}

	if (ca->block_size & (ca->block_size - 1)) {
		dm_block_t cache_size = ca->cache_sectors;

		cache->sectors_per_block_shift = -1;
		cache_size = block_div(cache_size, ca->block_size);
		cache->cache_size = to_cblock(cache_size);
	} else {
		cache->sectors_per_block_shift = __ffs(ca->block_size);
		cache->cache_size = to_cblock(ca->cache_sectors >> cache->sectors_per_block_shift);
	}

	r = create_cache_policy(cache, ca, error);
	if (r)
		goto bad;

	cache->policy_nr_args = ca->policy_argc;
	cache->migration_threshold = DEFAULT_MIGRATION_THRESHOLD;

	r = set_config_values(cache, ca->policy_argc, ca->policy_argv);
	if (r) {
		*error = "Error setting cache policy's config values";
		goto bad;
	}

	cmd = dm_cache_metadata_open(cache->metadata_dev->bdev,
				     ca->block_size, may_format,
				     dm_cache_policy_get_hint_size(cache->policy));
	if (IS_ERR(cmd)) {
		*error = "Error creating metadata object";
		r = PTR_ERR(cmd);
		goto bad;
	}
	cache->cmd = cmd;

	spin_lock_init(&cache->lock);
	bio_list_init(&cache->deferred_bios);
	bio_list_init(&cache->deferred_flush_bios);
	bio_list_init(&cache->deferred_writethrough_bios);
	INIT_LIST_HEAD(&cache->quiesced_migrations);
	INIT_LIST_HEAD(&cache->completed_migrations);
	INIT_LIST_HEAD(&cache->need_commit_migrations);
	atomic_set(&cache->nr_migrations, 0);
	init_waitqueue_head(&cache->migration_wait);

	cache->nr_dirty = 0;
	cache->dirty_bitset = alloc_bitset(from_cblock(cache->cache_size));
	if (!cache->dirty_bitset) {
		*error = "could not allocate dirty bitset";
		goto bad;
	}
	clear_bitset(cache->dirty_bitset, from_cblock(cache->cache_size));

	cache->discard_block_size =
		calculate_discard_block_size(cache->sectors_per_block,
					     cache->origin_sectors);
	cache->discard_nr_blocks = oblock_to_dblock(cache, cache->origin_blocks);
	cache->discard_bitset = alloc_bitset(from_dblock(cache->discard_nr_blocks));
	if (!cache->discard_bitset) {
		*error = "could not allocate discard bitset";
		goto bad;
	}
	clear_bitset(cache->discard_bitset, from_dblock(cache->discard_nr_blocks));

	cache->copier = dm_kcopyd_client_create(&dm_kcopyd_throttle);
	if (IS_ERR(cache->copier)) {
		*error = "could not create kcopyd client";
		r = PTR_ERR(cache->copier);
		goto bad;
	}

	cache->wq = alloc_ordered_workqueue("dm-" DM_MSG_PREFIX, WQ_MEM_RECLAIM);
	if (!cache->wq) {
		*error = "could not create workqueue for metadata object";
		goto bad;
	}
	INIT_WORK(&cache->worker, do_worker);
	INIT_DELAYED_WORK(&cache->waker, do_waker);
	cache->last_commit_jiffies = jiffies;

	cache->prison = dm_bio_prison_create(PRISON_CELLS);
	if (!cache->prison) {
		*error = "could not create bio prison";
		goto bad;
	}

	cache->all_io_ds = dm_deferred_set_create();
	if (!cache->all_io_ds) {
		*error = "could not create all_io deferred set";
		goto bad;
	}

	cache->migration_pool = mempool_create_slab_pool(MIGRATION_POOL_SIZE,
							 migration_cache);
	if (!cache->migration_pool) {
		*error = "Error creating cache's migration mempool";
		goto bad;
	}

	cache->next_migration = NULL;

	cache->need_tick_bio = true;
	cache->sized = false;
	cache->quiescing = false;
	cache->commit_requested = false;
	cache->loaded_mappings = false;
	cache->loaded_discards = false;

	load_stats(cache);

	atomic_set(&cache->stats.demotion, 0);
	atomic_set(&cache->stats.promotion, 0);
	atomic_set(&cache->stats.copies_avoided, 0);
	atomic_set(&cache->stats.cache_cell_clash, 0);
	atomic_set(&cache->stats.commit_count, 0);
	atomic_set(&cache->stats.discard_count, 0);

	*result = cache;
	return 0;

bad:
	destroy(cache);
	return r;
}

static int copy_ctr_args(struct cache *cache, int argc, const char **argv)
{
	unsigned i;
	const char **copy;

	copy = kcalloc(argc, sizeof(*copy), GFP_KERNEL);
	if (!copy)
		return -ENOMEM;
	for (i = 0; i < argc; i++) {
		copy[i] = kstrdup(argv[i], GFP_KERNEL);
		if (!copy[i]) {
			while (i--)
				kfree(copy[i]);
			kfree(copy);
			return -ENOMEM;
		}
	}

	cache->nr_ctr_args = argc;
	cache->ctr_args = copy;

	return 0;
}

static int cache_ctr(struct dm_target *ti, unsigned argc, char **argv)
{
	int r = -EINVAL;
	struct cache_args *ca;
	struct cache *cache = NULL;

	ca = kzalloc(sizeof(*ca), GFP_KERNEL);
	if (!ca) {
		ti->error = "Error allocating memory for cache";
		return -ENOMEM;
	}
	ca->ti = ti;

	r = parse_cache_args(ca, argc, argv, &ti->error);
	if (r)
		goto out;

	r = cache_create(ca, &cache);
	if (r)
		goto out;

	r = copy_ctr_args(cache, argc - 3, (const char **)argv + 3);
	if (r) {
		destroy(cache);
		goto out;
	}

	ti->private = cache;

out:
	destroy_cache_args(ca);
	return r;
}

static int cache_map(struct dm_target *ti, struct bio *bio)
{
	struct cache *cache = ti->private;

	int r;
	dm_oblock_t block = get_bio_block(cache, bio);
	size_t pb_data_size = get_per_bio_data_size(cache);
	bool can_migrate = false;
	bool discarded_block;
	struct dm_bio_prison_cell *cell;
	struct policy_result lookup_result;
	struct per_bio_data *pb;

	if (from_oblock(block) > from_oblock(cache->origin_blocks)) {
		/*
		 * This can only occur if the io goes to a partial block at
		 * the end of the origin device.  We don't cache these.
		 * Just remap to the origin and carry on.
		 */
		remap_to_origin_clear_discard(cache, bio, block);
		return DM_MAPIO_REMAPPED;
	}

	pb = init_per_bio_data(bio, pb_data_size);

	if (bio->bi_rw & (REQ_FLUSH | REQ_FUA | REQ_DISCARD)) {
		defer_bio(cache, bio);
		return DM_MAPIO_SUBMITTED;
	}

	/*
	 * Check to see if that block is currently migrating.
	 */
	cell = alloc_prison_cell(cache);
	if (!cell) {
		defer_bio(cache, bio);
		return DM_MAPIO_SUBMITTED;
	}

	r = bio_detain(cache, block, bio, cell,
		       (cell_free_fn) free_prison_cell,
		       cache, &cell);
	if (r) {
		if (r < 0)
			defer_bio(cache, bio);

		return DM_MAPIO_SUBMITTED;
	}

	discarded_block = is_discarded_oblock(cache, block);

	r = policy_map(cache->policy, block, false, can_migrate, discarded_block,
		       bio, &lookup_result);
	if (r == -EWOULDBLOCK) {
		// FIXME: we should check to see if there's any spare migration bandwidth here
		cell_defer(cache, cell, true);
		return DM_MAPIO_SUBMITTED;

	} else if (r) {
		DMERR_LIMIT("Unexpected return from cache replacement policy: %d", r);
		bio_io_error(bio);
		return DM_MAPIO_SUBMITTED;
	}

	switch (lookup_result.op) {
	case POLICY_HIT:
		inc_hit_counter(cache, bio);
		pb->all_io_entry = dm_deferred_entry_inc(cache->all_io_ds);

		if (is_writethrough_io(cache, bio, lookup_result.cblock))
			remap_to_origin_then_cache(cache, bio, block, lookup_result.cblock);
		else
			remap_to_cache_dirty(cache, bio, block, lookup_result.cblock);

		cell_defer(cache, cell, false);
		break;

	case POLICY_MISS:
		inc_miss_counter(cache, bio);
		pb->all_io_entry = dm_deferred_entry_inc(cache->all_io_ds);

		if (pb->req_nr != 0) {
			/*
			 * This is a duplicate writethrough io that is no
			 * longer needed because the block has been demoted.
			 */
			bio_endio(bio, 0);
			cell_defer(cache, cell, false);
			return DM_MAPIO_SUBMITTED;
		} else {
			remap_to_origin_clear_discard(cache, bio, block);
			cell_defer(cache, cell, false);
		}
		break;

	default:
		DMERR_LIMIT("%s: erroring bio: unknown policy op: %u", __func__,
			    (unsigned) lookup_result.op);
		bio_io_error(bio);
		return DM_MAPIO_SUBMITTED;
	}

	return DM_MAPIO_REMAPPED;
}

static int cache_end_io(struct dm_target *ti, struct bio *bio, int error)
{
	struct cache *cache = ti->private;
	unsigned long flags;
	size_t pb_data_size = get_per_bio_data_size(cache);
	struct per_bio_data *pb = get_per_bio_data(bio, pb_data_size);

	if (pb->tick) {
		policy_tick(cache->policy);

		spin_lock_irqsave(&cache->lock, flags);
		cache->need_tick_bio = true;
		spin_unlock_irqrestore(&cache->lock, flags);
	}

	check_for_quiesced_migrations(cache, pb);

	return 0;
}

static int write_dirty_bitset(struct cache *cache)
{
	unsigned i, r;

	for (i = 0; i < from_cblock(cache->cache_size); i++) {
		r = dm_cache_set_dirty(cache->cmd, to_cblock(i),
				       is_dirty(cache, to_cblock(i)));
		if (r)
			return r;
	}

	return 0;
}

static int write_discard_bitset(struct cache *cache)
{
	unsigned i, r;

	r = dm_cache_discard_bitset_resize(cache->cmd, cache->discard_block_size,
					   cache->discard_nr_blocks);
	if (r) {
		DMERR("could not resize on-disk discard bitset");
		return r;
	}

	for (i = 0; i < from_dblock(cache->discard_nr_blocks); i++) {
		r = dm_cache_set_discard(cache->cmd, to_dblock(i),
					 is_discarded(cache, to_dblock(i)));
		if (r)
			return r;
	}

	return 0;
}

static int save_hint(void *context, dm_cblock_t cblock, dm_oblock_t oblock,
		     uint32_t hint)
{
	struct cache *cache = context;
	return dm_cache_save_hint(cache->cmd, cblock, hint);
}

static int write_hints(struct cache *cache)
{
	int r;

	r = dm_cache_begin_hints(cache->cmd, cache->policy);
	if (r) {
		DMERR("dm_cache_begin_hints failed");
		return r;
	}

	r = policy_walk_mappings(cache->policy, save_hint, cache);
	if (r)
		DMERR("policy_walk_mappings failed");

	return r;
}

/*
 * returns true on success
 */
static bool sync_metadata(struct cache *cache)
{
	int r1, r2, r3, r4;

	r1 = write_dirty_bitset(cache);
	if (r1)
		DMERR("could not write dirty bitset");

	r2 = write_discard_bitset(cache);
	if (r2)
		DMERR("could not write discard bitset");

	save_stats(cache);

	r3 = write_hints(cache);
	if (r3)
		DMERR("could not write hints");

	/*
	 * If writing the above metadata failed, we still commit, but don't
	 * set the clean shutdown flag.  This will effectively force every
	 * dirty bit to be set on reload.
	 */
	r4 = dm_cache_commit(cache->cmd, !r1 && !r2 && !r3);
	if (r4)
		DMERR("could not write cache metadata.  Data loss may occur.");

	return !r1 && !r2 && !r3 && !r4;
}

static void cache_postsuspend(struct dm_target *ti)
{
	struct cache *cache = ti->private;

	start_quiescing(cache);
	wait_for_migrations(cache);
	stop_worker(cache);
	requeue_deferred_io(cache);
	stop_quiescing(cache);

	(void) sync_metadata(cache);
}

static int load_mapping(void *context, dm_oblock_t oblock, dm_cblock_t cblock,
			bool dirty, uint32_t hint, bool hint_valid)
{
	int r;
	struct cache *cache = context;

	r = policy_load_mapping(cache->policy, oblock, cblock, hint, hint_valid);
	if (r)
		return r;

	if (dirty)
		set_dirty(cache, oblock, cblock);
	else
		clear_dirty(cache, oblock, cblock);

	return 0;
}

static int load_discard(void *context, sector_t discard_block_size,
			dm_dblock_t dblock, bool discard)
{
	struct cache *cache = context;

	/* FIXME: handle mis-matched block size */

	if (discard)
		set_discard(cache, dblock);
	else
		clear_discard(cache, dblock);

	return 0;
}

static int cache_preresume(struct dm_target *ti)
{
	int r = 0;
	struct cache *cache = ti->private;
	sector_t actual_cache_size = get_dev_size(cache->cache_dev);
	(void) sector_div(actual_cache_size, cache->sectors_per_block);

	/*
	 * Check to see if the cache has resized.
	 */
	if (from_cblock(cache->cache_size) != actual_cache_size || !cache->sized) {
		cache->cache_size = to_cblock(actual_cache_size);

		r = dm_cache_resize(cache->cmd, cache->cache_size);
		if (r) {
			DMERR("could not resize cache metadata");
			return r;
		}

		cache->sized = true;
	}

	if (!cache->loaded_mappings) {
		r = dm_cache_load_mappings(cache->cmd, cache->policy,
					   load_mapping, cache);
		if (r) {
			DMERR("could not load cache mappings");
			return r;
		}

		cache->loaded_mappings = true;
	}

	if (!cache->loaded_discards) {
		r = dm_cache_load_discards(cache->cmd, load_discard, cache);
		if (r) {
			DMERR("could not load origin discards");
			return r;
		}

		cache->loaded_discards = true;
	}

	return r;
}

static void cache_resume(struct dm_target *ti)
{
	struct cache *cache = ti->private;

	cache->need_tick_bio = true;
	do_waker(&cache->waker.work);
}

/*
 * Status format:
 *
 * <#used metadata blocks>/<#total metadata blocks>
 * <#read hits> <#read misses> <#write hits> <#write misses>
 * <#demotions> <#promotions> <#blocks in cache> <#dirty>
 * <#features> <features>*
 * <#core args> <core args>
 * <#policy args> <policy args>*
 */
static void cache_status(struct dm_target *ti, status_type_t type,
			 unsigned status_flags, char *result, unsigned maxlen)
{
	int r = 0;
	unsigned i;
	ssize_t sz = 0;
	dm_block_t nr_free_blocks_metadata = 0;
	dm_block_t nr_blocks_metadata = 0;
	char buf[BDEVNAME_SIZE];
	struct cache *cache = ti->private;
	dm_cblock_t residency;

	switch (type) {
	case STATUSTYPE_INFO:
		/* Commit to ensure statistics aren't out-of-date */
		if (!(status_flags & DM_STATUS_NOFLUSH_FLAG) && !dm_suspended(ti)) {
			r = dm_cache_commit(cache->cmd, false);
			if (r)
				DMERR("could not commit metadata for accurate status");
		}

		r = dm_cache_get_free_metadata_block_count(cache->cmd,
							   &nr_free_blocks_metadata);
		if (r) {
			DMERR("could not get metadata free block count");
			goto err;
		}

		r = dm_cache_get_metadata_dev_size(cache->cmd, &nr_blocks_metadata);
		if (r) {
			DMERR("could not get metadata device size");
			goto err;
		}

		residency = policy_residency(cache->policy);

		DMEMIT("%llu/%llu %u %u %u %u %u %u %llu %u ",
		       (unsigned long long)(nr_blocks_metadata - nr_free_blocks_metadata),
		       (unsigned long long)nr_blocks_metadata,
		       (unsigned) atomic_read(&cache->stats.read_hit),
		       (unsigned) atomic_read(&cache->stats.read_miss),
		       (unsigned) atomic_read(&cache->stats.write_hit),
		       (unsigned) atomic_read(&cache->stats.write_miss),
		       (unsigned) atomic_read(&cache->stats.demotion),
		       (unsigned) atomic_read(&cache->stats.promotion),
		       (unsigned long long) from_cblock(residency),
		       cache->nr_dirty);

		if (cache->features.write_through)
			DMEMIT("1 writethrough ");
		else
			DMEMIT("0 ");

		DMEMIT("2 migration_threshold %llu ", (unsigned long long) cache->migration_threshold);
		if (sz < maxlen) {
			r = policy_emit_config_values(cache->policy, result + sz, maxlen - sz);
			if (r)
				DMERR("policy_emit_config_values returned %d", r);
		}

		break;

	case STATUSTYPE_TABLE:
		format_dev_t(buf, cache->metadata_dev->bdev->bd_dev);
		DMEMIT("%s ", buf);
		format_dev_t(buf, cache->cache_dev->bdev->bd_dev);
		DMEMIT("%s ", buf);
		format_dev_t(buf, cache->origin_dev->bdev->bd_dev);
		DMEMIT("%s", buf);

		for (i = 0; i < cache->nr_ctr_args - 1; i++)
			DMEMIT(" %s", cache->ctr_args[i]);
		if (cache->nr_ctr_args)
			DMEMIT(" %s", cache->ctr_args[cache->nr_ctr_args - 1]);
	}

	return;

err:
	DMEMIT("Error");
}

/*
 * Supports <key> <value>.
 *
 * The key migration_threshold is supported by the cache target core.
 */
static int cache_message(struct dm_target *ti, unsigned argc, char **argv)
{
	struct cache *cache = ti->private;

	if (argc != 2)
		return -EINVAL;

	return set_config_value(cache, argv[0], argv[1]);
}

static int cache_iterate_devices(struct dm_target *ti,
				 iterate_devices_callout_fn fn, void *data)
{
	int r = 0;
	struct cache *cache = ti->private;

	r = fn(ti, cache->cache_dev, 0, get_dev_size(cache->cache_dev), data);
	if (!r)
		r = fn(ti, cache->origin_dev, 0, ti->len, data);

	return r;
}

/*
 * We assume I/O is going to the origin (which is the volume
 * more likely to have restrictions e.g. by being striped).
 * (Looking up the exact location of the data would be expensive
 * and could always be out of date by the time the bio is submitted.)
 */
static int cache_bvec_merge(struct dm_target *ti,
			    struct bvec_merge_data *bvm,
			    struct bio_vec *biovec, int max_size)
{
	struct cache *cache = ti->private;
	struct request_queue *q = bdev_get_queue(cache->origin_dev->bdev);

	if (!q->merge_bvec_fn)
		return max_size;

	bvm->bi_bdev = cache->origin_dev->bdev;
	return min(max_size, q->merge_bvec_fn(q, bvm, biovec));
}

static void set_discard_limits(struct cache *cache, struct queue_limits *limits)
{
	/*
	 * FIXME: these limits may be incompatible with the cache device
	 */
	limits->max_discard_sectors = cache->discard_block_size * 1024;
	limits->discard_granularity = cache->discard_block_size << SECTOR_SHIFT;
}

static void cache_io_hints(struct dm_target *ti, struct queue_limits *limits)
{
	struct cache *cache = ti->private;

	blk_limits_io_min(limits, 0);
	blk_limits_io_opt(limits, cache->sectors_per_block << SECTOR_SHIFT);
	set_discard_limits(cache, limits);
}

/*----------------------------------------------------------------*/

static struct target_type cache_target = {
	.name = "cache",
	.version = {1, 1, 0},
	.module = THIS_MODULE,
	.ctr = cache_ctr,
	.dtr = cache_dtr,
	.map = cache_map,
	.end_io = cache_end_io,
	.postsuspend = cache_postsuspend,
	.preresume = cache_preresume,
	.resume = cache_resume,
	.status = cache_status,
	.message = cache_message,
	.iterate_devices = cache_iterate_devices,
	.merge = cache_bvec_merge,
	.io_hints = cache_io_hints,
};

static int __init dm_cache_init(void)
{
	int r;

	r = dm_register_target(&cache_target);
	if (r) {
		DMERR("cache target registration failed: %d", r);
		return r;
	}

	migration_cache = KMEM_CACHE(dm_cache_migration, 0);
	if (!migration_cache) {
		dm_unregister_target(&cache_target);
		return -ENOMEM;
	}

	return 0;
}

static void __exit dm_cache_exit(void)
{
	dm_unregister_target(&cache_target);
	kmem_cache_destroy(migration_cache);
}

module_init(dm_cache_init);
module_exit(dm_cache_exit);

MODULE_DESCRIPTION(DM_NAME " cache target");
MODULE_AUTHOR("Joe Thornber <ejt@redhat.com>");
MODULE_LICENSE("GPL");<|MERGE_RESOLUTION|>--- conflicted
+++ resolved
@@ -234,19 +234,11 @@
 	/*
 	 * writethrough fields.  These MUST remain at the end of this
 	 * structure and the 'cache' member must be the first as it
-<<<<<<< HEAD
 	 * is used to determined the offsetof the writethrough fields.
 	 */
 	struct cache *cache;
 	dm_cblock_t cblock;
 	struct hook_info hook_info;
-=======
-	 * is used to determine the offsetof the writethrough fields.
-	 */
-	struct cache *cache;
-	dm_cblock_t cblock;
-	bio_end_io_t *saved_bi_end_io;
->>>>>>> 2087bda0
 	struct dm_bio_details bio_details;
 };
 
@@ -466,10 +458,6 @@
 static dm_block_t block_div(dm_block_t b, uint32_t n)
 {
 	do_div(b, n);
-<<<<<<< HEAD
-=======
-
->>>>>>> 2087bda0
 	return b;
 }
 
@@ -484,10 +472,6 @@
 		discard_blocks >>= cache->sectors_per_block_shift;
 
 	b = block_div(b, discard_blocks);
-<<<<<<< HEAD
-=======
-
->>>>>>> 2087bda0
 	return to_dblock(b);
 }
 
@@ -700,11 +684,7 @@
 static void writethrough_endio(struct bio *bio, int err)
 {
 	struct per_bio_data *pb = get_per_bio_data(bio, PB_DATA_SIZE_WT);
-<<<<<<< HEAD
 	unhook_bio(&pb->hook_info, bio);
-=======
-	bio->bi_end_io = pb->saved_bi_end_io;
->>>>>>> 2087bda0
 
 	if (err) {
 		bio_endio(bio, err);
@@ -716,11 +696,7 @@
 
 	/*
 	 * We can't issue this bio directly, since we're in interrupt
-<<<<<<< HEAD
 	 * context.  So it gets put on a bio list for processing by the
-=======
-	 * context.  So it get's put on a bio list for processing by the
->>>>>>> 2087bda0
 	 * worker thread.
 	 */
 	defer_writethrough_bio(pb->cache, bio);
@@ -728,14 +704,9 @@
 
 /*
  * When running in writethrough mode we need to send writes to clean blocks
-<<<<<<< HEAD
- * to both the cache and origin devices.  We could clone the bio and send
- * them in parallel, but for now we're doing them in series.
-=======
  * to both the cache and origin devices.  In future we'd like to clone the
  * bio and send them in parallel, but for now we're doing them in
  * series as this is easier.
->>>>>>> 2087bda0
  */
 static void remap_to_origin_then_cache(struct cache *cache, struct bio *bio,
 				       dm_oblock_t oblock, dm_cblock_t cblock)
@@ -744,14 +715,8 @@
 
 	pb->cache = cache;
 	pb->cblock = cblock;
-<<<<<<< HEAD
 	hook_bio(&pb->hook_info, bio, writethrough_endio, NULL);
 	dm_bio_record(&pb->bio_details, bio);
-=======
-	pb->saved_bi_end_io = bio->bi_end_io;
-	dm_bio_record(&pb->bio_details, bio);
-	bio->bi_end_io = writethrough_endio;
->>>>>>> 2087bda0
 
 	remap_to_origin_clear_discard(pb->cache, bio, oblock);
 }
@@ -1991,18 +1956,7 @@
 		return -ENOMEM;
 	}
 
-<<<<<<< HEAD
 	return 0;
-=======
-	r = set_config_values(cache->policy, ca->policy_argc, ca->policy_argv);
-	if (r) {
-		*error = "Error setting cache policy's config values";
-		dm_cache_policy_destroy(cache->policy);
-		cache->policy = NULL;
-	}
-
-	return r;
->>>>>>> 2087bda0
 }
 
 /*
@@ -2034,11 +1988,7 @@
 	return discard_block_size;
 }
 
-<<<<<<< HEAD
 #define DEFAULT_MIGRATION_THRESHOLD 2048
-=======
-#define DEFAULT_MIGRATION_THRESHOLD (2048 * 100)
->>>>>>> 2087bda0
 
 static int cache_create(struct cache_args *ca, struct cache **result)
 {
@@ -2063,11 +2013,7 @@
 	ti->discards_supported = true;
 	ti->discard_zeroes_data_unsupported = true;
 
-<<<<<<< HEAD
 	cache->features = ca->features;
-=======
-	memcpy(&cache->features, &ca->features, sizeof(cache->features));
->>>>>>> 2087bda0
 	ti->per_bio_data_size = get_per_bio_data_size(cache);
 
 	cache->callbacks.congested_fn = cache_is_congested;
