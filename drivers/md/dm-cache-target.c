/*
 * Copyright (C) 2012 Red Hat. All rights reserved.
 *
 * This file is released under the GPL.
 */

#include "dm.h"
#include "dm-bio-prison.h"
#include "dm-bio-record.h"
#include "dm-cache-metadata.h"

#include <linux/dm-io.h>
#include <linux/dm-kcopyd.h>
#include <linux/init.h>
#include <linux/mempool.h>
#include <linux/module.h>
#include <linux/slab.h>
#include <linux/vmalloc.h>

#define DM_MSG_PREFIX "cache"

DECLARE_DM_KCOPYD_THROTTLE_WITH_MODULE_PARM(cache_copy_throttle,
	"A percentage of time allocated for copying to and/or from cache");

/*----------------------------------------------------------------*/

/*
 * Glossary:
 *
 * oblock: index of an origin block
 * cblock: index of a cache block
 * promotion: movement of a block from origin to cache
 * demotion: movement of a block from cache to origin
 * migration: movement of a block between the origin and cache device,
 *	      either direction
 */

/*----------------------------------------------------------------*/

static size_t bitset_size_in_bytes(unsigned nr_entries)
{
	return sizeof(unsigned long) * dm_div_up(nr_entries, BITS_PER_LONG);
}

static unsigned long *alloc_bitset(unsigned nr_entries)
{
	size_t s = bitset_size_in_bytes(nr_entries);
	return vzalloc(s);
}

static void clear_bitset(void *bitset, unsigned nr_entries)
{
	size_t s = bitset_size_in_bytes(nr_entries);
	memset(bitset, 0, s);
}

static void free_bitset(unsigned long *bits)
{
	vfree(bits);
}

/*----------------------------------------------------------------*/

/*
 * There are a couple of places where we let a bio run, but want to do some
 * work before calling it's endio function.  We do this by temporarily
 * changing the endio fn.
 */
struct hook_info {
	bio_end_io_t *bi_end_io;
	void *bi_private;
};

static void hook_bio(struct hook_info *h, struct bio *bio,
		     bio_end_io_t *bi_end_io,
		     void *bi_private)
{
	h->bi_end_io = bio->bi_end_io;
	h->bi_private = bio->bi_private;

	bio->bi_end_io = bi_end_io;
	bio->bi_private = bi_private;
}

static void unhook_bio(struct hook_info *h, struct bio *bio)
{
	bio->bi_end_io = h->bi_end_io;
	bio->bi_private = h->bi_private;
}

/*----------------------------------------------------------------*/

#define PRISON_CELLS 1024
#define MIGRATION_POOL_SIZE 128
#define COMMIT_PERIOD HZ
#define MIGRATION_COUNT_WINDOW 10

/*
 * The block size of the device holding cache data must be >= 32KB
 */
#define DATA_DEV_BLOCK_SIZE_MIN_SECTORS (32 * 1024 >> SECTOR_SHIFT)

/*
 * FIXME: the cache is read/write for the time being.
 */
enum cache_mode {
	CM_WRITE,		/* metadata may be changed */
	CM_READ_ONLY,		/* metadata may not be changed */
};

struct cache_features {
	enum cache_mode mode;
	bool write_through:1;
};

struct cache_stats {
	atomic_t read_hit;
	atomic_t read_miss;
	atomic_t write_hit;
	atomic_t write_miss;
	atomic_t demotion;
	atomic_t promotion;
	atomic_t copies_avoided;
	atomic_t cache_cell_clash;
	atomic_t commit_count;
	atomic_t discard_count;
};

struct cache {
	struct dm_target *ti;
	struct dm_target_callbacks callbacks;

	/*
	 * Metadata is written to this device.
	 */
	struct dm_dev *metadata_dev;

	/*
	 * The slower of the two data devices.  Typically a spindle.
	 */
	struct dm_dev *origin_dev;

	/*
	 * The faster of the two data devices.  Typically an SSD.
	 */
	struct dm_dev *cache_dev;

	/*
	 * Cache features such as write-through.
	 */
	struct cache_features features;

	/*
	 * Size of the origin device in _complete_ blocks and native sectors.
	 */
	dm_oblock_t origin_blocks;
	sector_t origin_sectors;

	/*
	 * Size of the cache device in blocks.
	 */
	dm_cblock_t cache_size;

	/*
	 * Fields for converting from sectors to blocks.
	 */
	uint32_t sectors_per_block;
	int sectors_per_block_shift;

	struct dm_cache_metadata *cmd;

	spinlock_t lock;
	struct bio_list deferred_bios;
	struct bio_list deferred_flush_bios;
	struct bio_list deferred_writethrough_bios;
	struct list_head quiesced_migrations;
	struct list_head completed_migrations;
	struct list_head need_commit_migrations;
	sector_t migration_threshold;
	atomic_t nr_migrations;
	wait_queue_head_t migration_wait;

	/*
	 * cache_size entries, dirty if set
	 */
	dm_cblock_t nr_dirty;
	unsigned long *dirty_bitset;

	/*
	 * origin_blocks entries, discarded if set.
	 */
	uint32_t discard_block_size; /* a power of 2 times sectors per block */
	dm_dblock_t discard_nr_blocks;
	unsigned long *discard_bitset;

	struct dm_kcopyd_client *copier;
	struct workqueue_struct *wq;
	struct work_struct worker;

	struct delayed_work waker;
	unsigned long last_commit_jiffies;

	struct dm_bio_prison *prison;
	struct dm_deferred_set *all_io_ds;

	mempool_t *migration_pool;
	struct dm_cache_migration *next_migration;

	struct dm_cache_policy *policy;
	unsigned policy_nr_args;

	bool need_tick_bio:1;
	bool sized:1;
	bool quiescing:1;
	bool commit_requested:1;
	bool loaded_mappings:1;
	bool loaded_discards:1;

	struct cache_stats stats;

	/*
	 * Rather than reconstructing the table line for the status we just
	 * save it and regurgitate.
	 */
	unsigned nr_ctr_args;
	const char **ctr_args;
};

struct per_bio_data {
	bool tick:1;
	unsigned req_nr:2;
	struct dm_deferred_entry *all_io_entry;

	/*
	 * writethrough fields.  These MUST remain at the end of this
	 * structure and the 'cache' member must be the first as it
<<<<<<< HEAD
	 * is used to determine the offsetof the writethrough fields.
=======
	 * is used to determined the offsetof the writethrough fields.
>>>>>>> bae19dfa
	 */
	struct cache *cache;
	dm_cblock_t cblock;
	struct hook_info hook_info;
	struct dm_bio_details bio_details;
};

struct dm_cache_migration {
	struct list_head list;
	struct cache *cache;

	unsigned long start_jiffies;
	dm_oblock_t old_oblock;
	dm_oblock_t new_oblock;
	dm_cblock_t cblock;

	bool err:1;
	bool writeback:1;
	bool demote:1;
	bool promote:1;
	bool requeue_holder:1;

	struct dm_bio_prison_cell *old_ocell;
	struct dm_bio_prison_cell *new_ocell;
};

/*
 * Processing a bio in the worker thread may require these memory
 * allocations.  We prealloc to avoid deadlocks (the same worker thread
 * frees them back to the mempool).
 */
struct prealloc {
	struct dm_cache_migration *mg;
	struct dm_bio_prison_cell *cell1;
	struct dm_bio_prison_cell *cell2;
};

static void wake_worker(struct cache *cache)
{
	queue_work(cache->wq, &cache->worker);
}

/*----------------------------------------------------------------*/

static struct dm_bio_prison_cell *alloc_prison_cell(struct cache *cache)
{
	/* FIXME: change to use a local slab. */
	return dm_bio_prison_alloc_cell(cache->prison, GFP_NOWAIT);
}

static void free_prison_cell(struct cache *cache, struct dm_bio_prison_cell *cell)
{
	dm_bio_prison_free_cell(cache->prison, cell);
}

static int prealloc_data_structs(struct cache *cache, struct prealloc *p)
{
	if (!p->mg) {
		p->mg = mempool_alloc(cache->migration_pool, GFP_NOWAIT);
		if (!p->mg)
			return -ENOMEM;
	}

	if (!p->cell1) {
		p->cell1 = alloc_prison_cell(cache);
		if (!p->cell1)
			return -ENOMEM;
	}

	if (!p->cell2) {
		p->cell2 = alloc_prison_cell(cache);
		if (!p->cell2)
			return -ENOMEM;
	}

	return 0;
}

static void prealloc_free_structs(struct cache *cache, struct prealloc *p)
{
	if (p->cell2)
		free_prison_cell(cache, p->cell2);

	if (p->cell1)
		free_prison_cell(cache, p->cell1);

	if (p->mg)
		mempool_free(p->mg, cache->migration_pool);
}

static struct dm_cache_migration *prealloc_get_migration(struct prealloc *p)
{
	struct dm_cache_migration *mg = p->mg;

	BUG_ON(!mg);
	p->mg = NULL;

	return mg;
}

/*
 * You must have a cell within the prealloc struct to return.  If not this
 * function will BUG() rather than returning NULL.
 */
static struct dm_bio_prison_cell *prealloc_get_cell(struct prealloc *p)
{
	struct dm_bio_prison_cell *r = NULL;

	if (p->cell1) {
		r = p->cell1;
		p->cell1 = NULL;

	} else if (p->cell2) {
		r = p->cell2;
		p->cell2 = NULL;
	} else
		BUG();

	return r;
}

/*
 * You can't have more than two cells in a prealloc struct.  BUG() will be
 * called if you try and overfill.
 */
static void prealloc_put_cell(struct prealloc *p, struct dm_bio_prison_cell *cell)
{
	if (!p->cell2)
		p->cell2 = cell;

	else if (!p->cell1)
		p->cell1 = cell;

	else
		BUG();
}

/*----------------------------------------------------------------*/

static void build_key(dm_oblock_t oblock, struct dm_cell_key *key)
{
	key->virtual = 0;
	key->dev = 0;
	key->block = from_oblock(oblock);
}

/*
 * The caller hands in a preallocated cell, and a free function for it.
 * The cell will be freed if there's an error, or if it wasn't used because
 * a cell with that key already exists.
 */
typedef void (*cell_free_fn)(void *context, struct dm_bio_prison_cell *cell);

static int bio_detain(struct cache *cache, dm_oblock_t oblock,
		      struct bio *bio, struct dm_bio_prison_cell *cell_prealloc,
		      cell_free_fn free_fn, void *free_context,
		      struct dm_bio_prison_cell **cell_result)
{
	int r;
	struct dm_cell_key key;

	build_key(oblock, &key);
	r = dm_bio_detain(cache->prison, &key, bio, cell_prealloc, cell_result);
	if (r)
		free_fn(free_context, cell_prealloc);

	return r;
}

static int get_cell(struct cache *cache,
		    dm_oblock_t oblock,
		    struct prealloc *structs,
		    struct dm_bio_prison_cell **cell_result)
{
	int r;
	struct dm_cell_key key;
	struct dm_bio_prison_cell *cell_prealloc;

	cell_prealloc = prealloc_get_cell(structs);

	build_key(oblock, &key);
	r = dm_get_cell(cache->prison, &key, cell_prealloc, cell_result);
	if (r)
		prealloc_put_cell(structs, cell_prealloc);

	return r;
}

/*----------------------------------------------------------------*/

static bool is_dirty(struct cache *cache, dm_cblock_t b)
{
	return test_bit(from_cblock(b), cache->dirty_bitset);
}

static void set_dirty(struct cache *cache, dm_oblock_t oblock, dm_cblock_t cblock)
{
	if (!test_and_set_bit(from_cblock(cblock), cache->dirty_bitset)) {
		cache->nr_dirty = to_cblock(from_cblock(cache->nr_dirty) + 1);
		policy_set_dirty(cache->policy, oblock);
	}
}

static void clear_dirty(struct cache *cache, dm_oblock_t oblock, dm_cblock_t cblock)
{
	if (test_and_clear_bit(from_cblock(cblock), cache->dirty_bitset)) {
		policy_clear_dirty(cache->policy, oblock);
		cache->nr_dirty = to_cblock(from_cblock(cache->nr_dirty) - 1);
		if (!from_cblock(cache->nr_dirty))
			dm_table_event(cache->ti->table);
	}
}

/*----------------------------------------------------------------*/

static bool block_size_is_power_of_two(struct cache *cache)
{
	return cache->sectors_per_block_shift >= 0;
}

static dm_block_t block_div(dm_block_t b, uint32_t n)
{
	do_div(b, n);

	return b;
}

static dm_dblock_t oblock_to_dblock(struct cache *cache, dm_oblock_t oblock)
{
	uint32_t discard_blocks = cache->discard_block_size;
	dm_block_t b = from_oblock(oblock);

	if (!block_size_is_power_of_two(cache))
		discard_blocks = discard_blocks / cache->sectors_per_block;
	else
		discard_blocks >>= cache->sectors_per_block_shift;

	b = block_div(b, discard_blocks);

	return to_dblock(b);
}

static void set_discard(struct cache *cache, dm_dblock_t b)
{
	unsigned long flags;

	atomic_inc(&cache->stats.discard_count);

	spin_lock_irqsave(&cache->lock, flags);
	set_bit(from_dblock(b), cache->discard_bitset);
	spin_unlock_irqrestore(&cache->lock, flags);
}

static void clear_discard(struct cache *cache, dm_dblock_t b)
{
	unsigned long flags;

	spin_lock_irqsave(&cache->lock, flags);
	clear_bit(from_dblock(b), cache->discard_bitset);
	spin_unlock_irqrestore(&cache->lock, flags);
}

static bool is_discarded(struct cache *cache, dm_dblock_t b)
{
	int r;
	unsigned long flags;

	spin_lock_irqsave(&cache->lock, flags);
	r = test_bit(from_dblock(b), cache->discard_bitset);
	spin_unlock_irqrestore(&cache->lock, flags);

	return r;
}

static bool is_discarded_oblock(struct cache *cache, dm_oblock_t b)
{
	int r;
	unsigned long flags;

	spin_lock_irqsave(&cache->lock, flags);
	r = test_bit(from_dblock(oblock_to_dblock(cache, b)),
		     cache->discard_bitset);
	spin_unlock_irqrestore(&cache->lock, flags);

	return r;
}

/*----------------------------------------------------------------*/

static void load_stats(struct cache *cache)
{
	struct dm_cache_statistics stats;

	dm_cache_metadata_get_stats(cache->cmd, &stats);
	atomic_set(&cache->stats.read_hit, stats.read_hits);
	atomic_set(&cache->stats.read_miss, stats.read_misses);
	atomic_set(&cache->stats.write_hit, stats.write_hits);
	atomic_set(&cache->stats.write_miss, stats.write_misses);
}

static void save_stats(struct cache *cache)
{
	struct dm_cache_statistics stats;

	stats.read_hits = atomic_read(&cache->stats.read_hit);
	stats.read_misses = atomic_read(&cache->stats.read_miss);
	stats.write_hits = atomic_read(&cache->stats.write_hit);
	stats.write_misses = atomic_read(&cache->stats.write_miss);

	dm_cache_metadata_set_stats(cache->cmd, &stats);
}

/*----------------------------------------------------------------
 * Per bio data
 *--------------------------------------------------------------*/

/*
 * If using writeback, leave out struct per_bio_data's writethrough fields.
 */
#define PB_DATA_SIZE_WB (offsetof(struct per_bio_data, cache))
#define PB_DATA_SIZE_WT (sizeof(struct per_bio_data))

static size_t get_per_bio_data_size(struct cache *cache)
{
	return cache->features.write_through ? PB_DATA_SIZE_WT : PB_DATA_SIZE_WB;
}

static struct per_bio_data *get_per_bio_data(struct bio *bio, size_t data_size)
{
	struct per_bio_data *pb = dm_per_bio_data(bio, data_size);
	BUG_ON(!pb);
	return pb;
}

static struct per_bio_data *init_per_bio_data(struct bio *bio, size_t data_size)
{
	struct per_bio_data *pb = get_per_bio_data(bio, data_size);

	pb->tick = false;
	pb->req_nr = dm_bio_get_target_bio_nr(bio);
	pb->all_io_entry = NULL;

	return pb;
}

/*----------------------------------------------------------------
 * Remapping
 *--------------------------------------------------------------*/
static void remap_to_origin(struct cache *cache, struct bio *bio)
{
	bio->bi_bdev = cache->origin_dev->bdev;
}

static void remap_to_cache(struct cache *cache, struct bio *bio,
			   dm_cblock_t cblock)
{
	sector_t bi_sector = bio->bi_sector;

	bio->bi_bdev = cache->cache_dev->bdev;
	if (!block_size_is_power_of_two(cache))
		bio->bi_sector = (from_cblock(cblock) * cache->sectors_per_block) +
				sector_div(bi_sector, cache->sectors_per_block);
	else
		bio->bi_sector = (from_cblock(cblock) << cache->sectors_per_block_shift) |
				(bi_sector & (cache->sectors_per_block - 1));
}

static void check_if_tick_bio_needed(struct cache *cache, struct bio *bio)
{
	unsigned long flags;
	size_t pb_data_size = get_per_bio_data_size(cache);
	struct per_bio_data *pb = get_per_bio_data(bio, pb_data_size);

	spin_lock_irqsave(&cache->lock, flags);
	if (cache->need_tick_bio &&
	    !(bio->bi_rw & (REQ_FUA | REQ_FLUSH | REQ_DISCARD))) {
		pb->tick = true;
		cache->need_tick_bio = false;
	}
	spin_unlock_irqrestore(&cache->lock, flags);
}

static void remap_to_origin_clear_discard(struct cache *cache, struct bio *bio,
				  dm_oblock_t oblock)
{
	check_if_tick_bio_needed(cache, bio);
	remap_to_origin(cache, bio);
	if (bio_data_dir(bio) == WRITE)
		clear_discard(cache, oblock_to_dblock(cache, oblock));
}

static void remap_to_cache_dirty(struct cache *cache, struct bio *bio,
				 dm_oblock_t oblock, dm_cblock_t cblock)
{
	remap_to_cache(cache, bio, cblock);
	if (bio_data_dir(bio) == WRITE) {
		set_dirty(cache, oblock, cblock);
		clear_discard(cache, oblock_to_dblock(cache, oblock));
	}
}

static dm_oblock_t get_bio_block(struct cache *cache, struct bio *bio)
{
	sector_t block_nr = bio->bi_sector;

	if (!block_size_is_power_of_two(cache))
		(void) sector_div(block_nr, cache->sectors_per_block);
	else
		block_nr >>= cache->sectors_per_block_shift;

	return to_oblock(block_nr);
}

static int bio_triggers_commit(struct cache *cache, struct bio *bio)
{
	return bio->bi_rw & (REQ_FLUSH | REQ_FUA);
}

static void issue(struct cache *cache, struct bio *bio)
{
	unsigned long flags;

	if (!bio_triggers_commit(cache, bio)) {
		generic_make_request(bio);
		return;
	}

	/*
	 * Batch together any bios that trigger commits and then issue a
	 * single commit for them in do_worker().
	 */
	spin_lock_irqsave(&cache->lock, flags);
	cache->commit_requested = true;
	bio_list_add(&cache->deferred_flush_bios, bio);
	spin_unlock_irqrestore(&cache->lock, flags);
}

static void defer_writethrough_bio(struct cache *cache, struct bio *bio)
{
	unsigned long flags;

	spin_lock_irqsave(&cache->lock, flags);
	bio_list_add(&cache->deferred_writethrough_bios, bio);
	spin_unlock_irqrestore(&cache->lock, flags);

	wake_worker(cache);
}

static void writethrough_endio(struct bio *bio, int err)
{
	struct per_bio_data *pb = get_per_bio_data(bio, PB_DATA_SIZE_WT);
	unhook_bio(&pb->hook_info, bio);

	if (err) {
		bio_endio(bio, err);
		return;
	}

	dm_bio_restore(&pb->bio_details, bio);
	remap_to_cache(pb->cache, bio, pb->cblock);

	/*
	 * We can't issue this bio directly, since we're in interrupt
	 * context.  So it gets put on a bio list for processing by the
	 * worker thread.
	 */
	defer_writethrough_bio(pb->cache, bio);
}

/*
 * When running in writethrough mode we need to send writes to clean blocks
 * to both the cache and origin devices.  In future we'd like to clone the
 * bio and send them in parallel, but for now we're doing them in
 * series as this is easier.
 */
static void remap_to_origin_then_cache(struct cache *cache, struct bio *bio,
				       dm_oblock_t oblock, dm_cblock_t cblock)
{
	struct per_bio_data *pb = get_per_bio_data(bio, PB_DATA_SIZE_WT);

	pb->cache = cache;
	pb->cblock = cblock;
	hook_bio(&pb->hook_info, bio, writethrough_endio, NULL);
	dm_bio_record(&pb->bio_details, bio);

	remap_to_origin_clear_discard(pb->cache, bio, oblock);
}

/*----------------------------------------------------------------
 * Migration processing
 *
 * Migration covers moving data from the origin device to the cache, or
 * vice versa.
 *--------------------------------------------------------------*/
static void free_migration(struct dm_cache_migration *mg)
{
	mempool_free(mg, mg->cache->migration_pool);
}

static void inc_nr_migrations(struct cache *cache)
{
	atomic_inc(&cache->nr_migrations);
}

static void dec_nr_migrations(struct cache *cache)
{
	atomic_dec(&cache->nr_migrations);

	/*
	 * Wake the worker in case we're suspending the target.
	 */
	wake_up(&cache->migration_wait);
}

static void __cell_defer(struct cache *cache, struct dm_bio_prison_cell *cell,
			 bool holder)
{
	(holder ? dm_cell_release : dm_cell_release_no_holder)
		(cache->prison, cell, &cache->deferred_bios);
	free_prison_cell(cache, cell);
}

static void cell_defer(struct cache *cache, struct dm_bio_prison_cell *cell,
		       bool holder)
{
	unsigned long flags;

	spin_lock_irqsave(&cache->lock, flags);
	__cell_defer(cache, cell, holder);
	spin_unlock_irqrestore(&cache->lock, flags);

	wake_worker(cache);
}

static void cleanup_migration(struct dm_cache_migration *mg)
{
	dec_nr_migrations(mg->cache);
	free_migration(mg);
}

static void migration_failure(struct dm_cache_migration *mg)
{
	struct cache *cache = mg->cache;

	if (mg->writeback) {
		DMWARN_LIMIT("writeback failed; couldn't copy block");
		set_dirty(cache, mg->old_oblock, mg->cblock);
		cell_defer(cache, mg->old_ocell, false);

	} else if (mg->demote) {
		DMWARN_LIMIT("demotion failed; couldn't copy block");
		policy_force_mapping(cache->policy, mg->new_oblock, mg->old_oblock);

		cell_defer(cache, mg->old_ocell, mg->promote ? 0 : 1);
		if (mg->promote)
			cell_defer(cache, mg->new_ocell, 1);
	} else {
		DMWARN_LIMIT("promotion failed; couldn't copy block");
		policy_remove_mapping(cache->policy, mg->new_oblock);
		cell_defer(cache, mg->new_ocell, 1);
	}

	cleanup_migration(mg);
}

static void migration_success_pre_commit(struct dm_cache_migration *mg)
{
	unsigned long flags;
	struct cache *cache = mg->cache;

	/* FIXME: what if mg->err? */

	if (mg->writeback) {
		cell_defer(cache, mg->old_ocell, false);
		clear_dirty(cache, mg->old_oblock, mg->cblock);
		cleanup_migration(mg);
		return;

	} else if (mg->demote) {
		if (dm_cache_remove_mapping(cache->cmd, mg->cblock)) {
			DMWARN_LIMIT("demotion failed; couldn't update on disk metadata");
			policy_force_mapping(cache->policy, mg->new_oblock,
					     mg->old_oblock);
			if (mg->promote)
				cell_defer(cache, mg->new_ocell, true);
			cleanup_migration(mg);
			return;
		}
	} else {
		if (dm_cache_insert_mapping(cache->cmd, mg->cblock, mg->new_oblock)) {
			DMWARN_LIMIT("promotion failed; couldn't update on disk metadata");
			policy_remove_mapping(cache->policy, mg->new_oblock);
			cleanup_migration(mg);
			return;
		}
	}

	spin_lock_irqsave(&cache->lock, flags);
	list_add_tail(&mg->list, &cache->need_commit_migrations);
	cache->commit_requested = true;
	spin_unlock_irqrestore(&cache->lock, flags);
}

static void migration_success_post_commit(struct dm_cache_migration *mg)
{
	unsigned long flags;
	struct cache *cache = mg->cache;

	if (mg->writeback) {
		DMWARN("writeback unexpectedly triggered commit");
		return;

	} else if (mg->demote) {
		cell_defer(cache, mg->old_ocell, mg->promote ? 0 : 1);

		if (mg->promote) {
			mg->demote = false;

			spin_lock_irqsave(&cache->lock, flags);
			list_add_tail(&mg->list, &cache->quiesced_migrations);
			spin_unlock_irqrestore(&cache->lock, flags);

		} else
			cleanup_migration(mg);

	} else {
		if (mg->requeue_holder)
			cell_defer(cache, mg->new_ocell, true);
		else {
			bio_endio(mg->new_ocell->holder, 0);
			cell_defer(cache, mg->new_ocell, false);
		}
		clear_dirty(cache, mg->new_oblock, mg->cblock);
		cleanup_migration(mg);
	}
}

static void copy_complete(int read_err, unsigned long write_err, void *context)
{
	unsigned long flags;
	struct dm_cache_migration *mg = (struct dm_cache_migration *) context;
	struct cache *cache = mg->cache;

	if (read_err || write_err)
		mg->err = true;

	spin_lock_irqsave(&cache->lock, flags);
	list_add_tail(&mg->list, &cache->completed_migrations);
	spin_unlock_irqrestore(&cache->lock, flags);

	wake_worker(cache);
}

static void issue_copy_real(struct dm_cache_migration *mg)
{
	int r;
	struct dm_io_region o_region, c_region;
	struct cache *cache = mg->cache;

	o_region.bdev = cache->origin_dev->bdev;
	o_region.count = cache->sectors_per_block;

	c_region.bdev = cache->cache_dev->bdev;
	c_region.sector = from_cblock(mg->cblock) * cache->sectors_per_block;
	c_region.count = cache->sectors_per_block;

	if (mg->writeback || mg->demote) {
		/* demote */
		o_region.sector = from_oblock(mg->old_oblock) * cache->sectors_per_block;
		r = dm_kcopyd_copy(cache->copier, &c_region, 1, &o_region, 0, copy_complete, mg);
	} else {
		/* promote */
		o_region.sector = from_oblock(mg->new_oblock) * cache->sectors_per_block;
		r = dm_kcopyd_copy(cache->copier, &o_region, 1, &c_region, 0, copy_complete, mg);
	}

	if (r < 0)
		migration_failure(mg);
}

static void overwrite_endio(struct bio *bio, int err)
{
	struct dm_cache_migration *mg = bio->bi_private;
	struct cache *cache = mg->cache;
	size_t pb_data_size = get_per_bio_data_size(cache);
	struct per_bio_data *pb = get_per_bio_data(bio, pb_data_size);
	unsigned long flags;

	if (err)
		mg->err = true;

	spin_lock_irqsave(&cache->lock, flags);
	list_add_tail(&mg->list, &cache->completed_migrations);
	unhook_bio(&pb->hook_info, bio);
	mg->requeue_holder = false;
	spin_unlock_irqrestore(&cache->lock, flags);

	wake_worker(cache);
}

static void issue_overwrite(struct dm_cache_migration *mg, struct bio *bio)
{
<<<<<<< HEAD
	struct cache *cache = mg->cache;
	size_t pb_data_size = get_per_bio_data_size(cache);
=======
	size_t pb_data_size = get_per_bio_data_size(mg->cache);
>>>>>>> bae19dfa
	struct per_bio_data *pb = get_per_bio_data(bio, pb_data_size);

	hook_bio(&pb->hook_info, bio, overwrite_endio, mg);
	remap_to_cache_dirty(mg->cache, bio, mg->new_oblock, mg->cblock);
	generic_make_request(bio);
}

static bool bio_writes_complete_block(struct cache *cache, struct bio *bio)
{
	return (bio_data_dir(bio) == WRITE) &&
		(bio->bi_size == (cache->sectors_per_block << SECTOR_SHIFT));
}

static void avoid_copy(struct dm_cache_migration *mg)
{
	atomic_inc(&mg->cache->stats.copies_avoided);
	migration_success_pre_commit(mg);
}

static void issue_copy(struct dm_cache_migration *mg)
{
	bool avoid;
	struct cache *cache = mg->cache;

	if (mg->writeback || mg->demote)
		avoid = !is_dirty(cache, mg->cblock) ||
			is_discarded_oblock(cache, mg->old_oblock);
	else {
		struct bio *bio = mg->new_ocell->holder;

		avoid = is_discarded_oblock(cache, mg->new_oblock);
#if 0
		if (!avoid && bio_writes_complete_block(cache, bio)) {
			issue_overwrite(mg, bio);
			return;
		}
#endif
	}

	avoid ? avoid_copy(mg) : issue_copy_real(mg);
}

static void complete_migration(struct dm_cache_migration *mg)
{
	if (mg->err)
		migration_failure(mg);
	else
		migration_success_pre_commit(mg);
}

static void process_migrations(struct cache *cache, struct list_head *head,
			       void (*fn)(struct dm_cache_migration *))
{
	unsigned long flags;
	struct list_head list;
	struct dm_cache_migration *mg, *tmp;

	INIT_LIST_HEAD(&list);
	spin_lock_irqsave(&cache->lock, flags);
	list_splice_init(head, &list);
	spin_unlock_irqrestore(&cache->lock, flags);

	list_for_each_entry_safe(mg, tmp, &list, list)
		fn(mg);
}

static void __queue_quiesced_migration(struct dm_cache_migration *mg)
{
	list_add_tail(&mg->list, &mg->cache->quiesced_migrations);
}

static void queue_quiesced_migration(struct dm_cache_migration *mg)
{
	unsigned long flags;
	struct cache *cache = mg->cache;

	spin_lock_irqsave(&cache->lock, flags);
	__queue_quiesced_migration(mg);
	spin_unlock_irqrestore(&cache->lock, flags);

	wake_worker(cache);
}

static void queue_quiesced_migrations(struct cache *cache, struct list_head *work)
{
	unsigned long flags;
	struct dm_cache_migration *mg, *tmp;

	spin_lock_irqsave(&cache->lock, flags);
	list_for_each_entry_safe(mg, tmp, work, list)
		__queue_quiesced_migration(mg);
	spin_unlock_irqrestore(&cache->lock, flags);

	wake_worker(cache);
}

static void check_for_quiesced_migrations(struct cache *cache,
					  struct per_bio_data *pb)
{
	struct list_head work;

	if (!pb->all_io_entry)
		return;

	INIT_LIST_HEAD(&work);
	if (pb->all_io_entry)
		dm_deferred_entry_dec(pb->all_io_entry, &work);

	if (!list_empty(&work))
		queue_quiesced_migrations(cache, &work);
}

static void quiesce_migration(struct dm_cache_migration *mg)
{
	if (!dm_deferred_set_add_work(mg->cache->all_io_ds, &mg->list))
		queue_quiesced_migration(mg);
}

static void promote(struct cache *cache, struct prealloc *structs,
		    dm_oblock_t oblock, dm_cblock_t cblock,
		    struct dm_bio_prison_cell *cell)
{
	struct dm_cache_migration *mg = prealloc_get_migration(structs);

	mg->err = false;
	mg->writeback = false;
	mg->demote = false;
	mg->promote = true;
	mg->requeue_holder = true;
	mg->cache = cache;
	mg->new_oblock = oblock;
	mg->cblock = cblock;
	mg->old_ocell = NULL;
	mg->new_ocell = cell;
	mg->start_jiffies = jiffies;

	inc_nr_migrations(cache);
	quiesce_migration(mg);
}

static void writeback(struct cache *cache, struct prealloc *structs,
		      dm_oblock_t oblock, dm_cblock_t cblock,
		      struct dm_bio_prison_cell *cell)
{
	struct dm_cache_migration *mg = prealloc_get_migration(structs);

	mg->err = false;
	mg->writeback = true;
	mg->demote = false;
	mg->promote = false;
	mg->requeue_holder = true;
	mg->cache = cache;
	mg->old_oblock = oblock;
	mg->cblock = cblock;
	mg->old_ocell = cell;
	mg->new_ocell = NULL;
	mg->start_jiffies = jiffies;

	inc_nr_migrations(cache);
	quiesce_migration(mg);
}

static void demote_then_promote(struct cache *cache, struct prealloc *structs,
				dm_oblock_t old_oblock, dm_oblock_t new_oblock,
				dm_cblock_t cblock,
				struct dm_bio_prison_cell *old_ocell,
				struct dm_bio_prison_cell *new_ocell)
{
	struct dm_cache_migration *mg = prealloc_get_migration(structs);

	mg->err = false;
	mg->writeback = false;
	mg->demote = true;
	mg->promote = true;
	mg->requeue_holder = true;
	mg->cache = cache;
	mg->old_oblock = old_oblock;
	mg->new_oblock = new_oblock;
	mg->cblock = cblock;
	mg->old_ocell = old_ocell;
	mg->new_ocell = new_ocell;
	mg->start_jiffies = jiffies;

	inc_nr_migrations(cache);
	quiesce_migration(mg);
}

/*----------------------------------------------------------------
 * bio processing
 *--------------------------------------------------------------*/
static void defer_bio(struct cache *cache, struct bio *bio)
{
	unsigned long flags;

	spin_lock_irqsave(&cache->lock, flags);
	bio_list_add(&cache->deferred_bios, bio);
	spin_unlock_irqrestore(&cache->lock, flags);

	wake_worker(cache);
}

static void process_flush_bio(struct cache *cache, struct bio *bio)
{
	size_t pb_data_size = get_per_bio_data_size(cache);
	struct per_bio_data *pb = get_per_bio_data(bio, pb_data_size);

	BUG_ON(bio->bi_size);
	if (!pb->req_nr)
		remap_to_origin(cache, bio);
	else
		remap_to_cache(cache, bio, 0);

	issue(cache, bio);
}

/*
 * People generally discard large parts of a device, eg, the whole device
 * when formatting.  Splitting these large discards up into cache block
 * sized ios and then quiescing (always neccessary for discard) takes too
 * long.
 *
 * We keep it simple, and allow any size of discard to come in, and just
 * mark off blocks on the discard bitset.  No passdown occurs!
 *
 * To implement passdown we need to change the bio_prison such that a cell
 * can have a key that spans many blocks.
 */
static void process_discard_bio(struct cache *cache, struct bio *bio)
{
	dm_block_t start_block = dm_sector_div_up(bio->bi_sector,
						  cache->discard_block_size);
	dm_block_t end_block = bio->bi_sector + bio_sectors(bio);
	dm_block_t b;

	end_block = block_div(end_block, cache->discard_block_size);

	for (b = start_block; b < end_block; b++)
		set_discard(cache, to_dblock(b));

	bio_endio(bio, 0);
}

static bool spare_migration_bandwidth(struct cache *cache)
{
	sector_t current_volume = (atomic_read(&cache->nr_migrations) + 1) *
		cache->sectors_per_block;
	return current_volume < cache->migration_threshold;
}

static bool is_writethrough_io(struct cache *cache, struct bio *bio,
			       dm_cblock_t cblock)
{
	return bio_data_dir(bio) == WRITE &&
		cache->features.write_through && !is_dirty(cache, cblock);
}

static void inc_hit_counter(struct cache *cache, struct bio *bio)
{
	atomic_inc(bio_data_dir(bio) == READ ?
		   &cache->stats.read_hit : &cache->stats.write_hit);
}

static void inc_miss_counter(struct cache *cache, struct bio *bio)
{
	atomic_inc(bio_data_dir(bio) == READ ?
		   &cache->stats.read_miss : &cache->stats.write_miss);
}

static void process_bio(struct cache *cache, struct prealloc *structs,
			struct bio *bio)
{
	int r;
	bool release_cell = true;
	dm_oblock_t block = get_bio_block(cache, bio);
	struct dm_bio_prison_cell *cell_prealloc, *old_ocell, *new_ocell;
	struct policy_result lookup_result;
	size_t pb_data_size = get_per_bio_data_size(cache);
	struct per_bio_data *pb = get_per_bio_data(bio, pb_data_size);
	bool discarded_block = is_discarded_oblock(cache, block);
	bool can_migrate = discarded_block || spare_migration_bandwidth(cache);

	/*
	 * Check to see if that block is currently migrating.
	 */
	cell_prealloc = prealloc_get_cell(structs);
	r = bio_detain(cache, block, bio, cell_prealloc,
		       (cell_free_fn) prealloc_put_cell,
		       structs, &new_ocell);
	if (r > 0)
		return;

	r = policy_map(cache->policy, block, true, can_migrate, discarded_block,
		       bio, &lookup_result);

	if (r == -EWOULDBLOCK)
		/* migration has been denied */
		lookup_result.op = POLICY_MISS;

	switch (lookup_result.op) {
	case POLICY_HIT:
		inc_hit_counter(cache, bio);
		pb->all_io_entry = dm_deferred_entry_inc(cache->all_io_ds);

		if (is_writethrough_io(cache, bio, lookup_result.cblock))
			remap_to_origin_then_cache(cache, bio, block, lookup_result.cblock);
		else
			remap_to_cache_dirty(cache, bio, block, lookup_result.cblock);

		issue(cache, bio);
		break;

	case POLICY_MISS:
		inc_miss_counter(cache, bio);
		pb->all_io_entry = dm_deferred_entry_inc(cache->all_io_ds);
		remap_to_origin_clear_discard(cache, bio, block);
		issue(cache, bio);
		break;

	case POLICY_NEW:
		atomic_inc(&cache->stats.promotion);
		promote(cache, structs, block, lookup_result.cblock, new_ocell);
		release_cell = false;
		break;

	case POLICY_REPLACE:
		cell_prealloc = prealloc_get_cell(structs);
		r = bio_detain(cache, lookup_result.old_oblock, bio, cell_prealloc,
			       (cell_free_fn) prealloc_put_cell,
			       structs, &old_ocell);
		if (r > 0) {
			/*
			 * We have to be careful to avoid lock inversion of
			 * the cells.  So we back off, and wait for the
			 * old_ocell to become free.
			 */
			policy_force_mapping(cache->policy, block,
					     lookup_result.old_oblock);
			atomic_inc(&cache->stats.cache_cell_clash);
			break;
		}
		atomic_inc(&cache->stats.demotion);
		atomic_inc(&cache->stats.promotion);

		demote_then_promote(cache, structs, lookup_result.old_oblock,
				    block, lookup_result.cblock,
				    old_ocell, new_ocell);
		release_cell = false;
		break;

	default:
		DMERR_LIMIT("%s: erroring bio, unknown policy op: %u", __func__,
			    (unsigned) lookup_result.op);
		bio_io_error(bio);
	}

	if (release_cell)
		cell_defer(cache, new_ocell, false);
}

static int need_commit_due_to_time(struct cache *cache)
{
	return jiffies < cache->last_commit_jiffies ||
	       jiffies > cache->last_commit_jiffies + COMMIT_PERIOD;
}

static int commit_if_needed(struct cache *cache)
{
	if (dm_cache_changed_this_transaction(cache->cmd) &&
	    (cache->commit_requested || need_commit_due_to_time(cache))) {
		atomic_inc(&cache->stats.commit_count);
		cache->last_commit_jiffies = jiffies;
		cache->commit_requested = false;
		return dm_cache_commit(cache->cmd, false);
	}

	return 0;
}

static void process_deferred_bios(struct cache *cache)
{
	unsigned long flags;
	struct bio_list bios;
	struct bio *bio;
	struct prealloc structs;

	memset(&structs, 0, sizeof(structs));
	bio_list_init(&bios);

	spin_lock_irqsave(&cache->lock, flags);
	bio_list_merge(&bios, &cache->deferred_bios);
	bio_list_init(&cache->deferred_bios);
	spin_unlock_irqrestore(&cache->lock, flags);

	while (!bio_list_empty(&bios)) {
		/*
		 * If we've got no free migration structs, and processing
		 * this bio might require one, we pause until there are some
		 * prepared mappings to process.
		 */
		if (prealloc_data_structs(cache, &structs)) {
			spin_lock_irqsave(&cache->lock, flags);
			bio_list_merge(&cache->deferred_bios, &bios);
			spin_unlock_irqrestore(&cache->lock, flags);
			break;
		}

		bio = bio_list_pop(&bios);

		if (bio->bi_rw & REQ_FLUSH)
			process_flush_bio(cache, bio);
		else if (bio->bi_rw & REQ_DISCARD)
			process_discard_bio(cache, bio);
		else
			process_bio(cache, &structs, bio);
	}

	prealloc_free_structs(cache, &structs);
}

static void process_deferred_flush_bios(struct cache *cache, bool submit_bios)
{
	unsigned long flags;
	struct bio_list bios;
	struct bio *bio;

	bio_list_init(&bios);

	spin_lock_irqsave(&cache->lock, flags);
	bio_list_merge(&bios, &cache->deferred_flush_bios);
	bio_list_init(&cache->deferred_flush_bios);
	spin_unlock_irqrestore(&cache->lock, flags);

	while ((bio = bio_list_pop(&bios)))
		submit_bios ? generic_make_request(bio) : bio_io_error(bio);
}

static void process_deferred_writethrough_bios(struct cache *cache)
{
	unsigned long flags;
	struct bio_list bios;
	struct bio *bio;

	bio_list_init(&bios);

	spin_lock_irqsave(&cache->lock, flags);
	bio_list_merge(&bios, &cache->deferred_writethrough_bios);
	bio_list_init(&cache->deferred_writethrough_bios);
	spin_unlock_irqrestore(&cache->lock, flags);

	while ((bio = bio_list_pop(&bios)))
		generic_make_request(bio);
}

static void writeback_some_dirty_blocks(struct cache *cache)
{
	int r = 0;
	dm_oblock_t oblock;
	dm_cblock_t cblock;
	struct prealloc structs;
	struct dm_bio_prison_cell *old_ocell;

	memset(&structs, 0, sizeof(structs));

	while (spare_migration_bandwidth(cache)) {
		if (prealloc_data_structs(cache, &structs))
			break;

		r = policy_writeback_work(cache->policy, &oblock, &cblock);
		if (r)
			break;

		r = get_cell(cache, oblock, &structs, &old_ocell);
		if (r) {
			policy_set_dirty(cache->policy, oblock);
			break;
		}

		writeback(cache, &structs, oblock, cblock, old_ocell);
	}

	prealloc_free_structs(cache, &structs);
}

/*----------------------------------------------------------------
 * Main worker loop
 *--------------------------------------------------------------*/
static void start_quiescing(struct cache *cache)
{
	unsigned long flags;

	spin_lock_irqsave(&cache->lock, flags);
	cache->quiescing = 1;
	spin_unlock_irqrestore(&cache->lock, flags);
}

static void stop_quiescing(struct cache *cache)
{
	unsigned long flags;

	spin_lock_irqsave(&cache->lock, flags);
	cache->quiescing = 0;
	spin_unlock_irqrestore(&cache->lock, flags);
}

static bool is_quiescing(struct cache *cache)
{
	int r;
	unsigned long flags;

	spin_lock_irqsave(&cache->lock, flags);
	r = cache->quiescing;
	spin_unlock_irqrestore(&cache->lock, flags);

	return r;
}

static void wait_for_migrations(struct cache *cache)
{
	wait_event(cache->migration_wait, !atomic_read(&cache->nr_migrations));
}

static void stop_worker(struct cache *cache)
{
	cancel_delayed_work(&cache->waker);
	flush_workqueue(cache->wq);
}

static void requeue_deferred_io(struct cache *cache)
{
	struct bio *bio;
	struct bio_list bios;

	bio_list_init(&bios);
	bio_list_merge(&bios, &cache->deferred_bios);
	bio_list_init(&cache->deferred_bios);

	while ((bio = bio_list_pop(&bios)))
		bio_endio(bio, DM_ENDIO_REQUEUE);
}

static int more_work(struct cache *cache)
{
	if (is_quiescing(cache))
		return !list_empty(&cache->quiesced_migrations) ||
			!list_empty(&cache->completed_migrations) ||
			!list_empty(&cache->need_commit_migrations);
	else
		return !bio_list_empty(&cache->deferred_bios) ||
			!bio_list_empty(&cache->deferred_flush_bios) ||
			!bio_list_empty(&cache->deferred_writethrough_bios) ||
			!list_empty(&cache->quiesced_migrations) ||
			!list_empty(&cache->completed_migrations) ||
			!list_empty(&cache->need_commit_migrations);
}

static void do_worker(struct work_struct *ws)
{
	struct cache *cache = container_of(ws, struct cache, worker);

	do {
		if (!is_quiescing(cache))
			process_deferred_bios(cache);

		process_migrations(cache, &cache->quiesced_migrations, issue_copy);
		process_migrations(cache, &cache->completed_migrations, complete_migration);

		writeback_some_dirty_blocks(cache);

		process_deferred_writethrough_bios(cache);

		if (commit_if_needed(cache)) {
			process_deferred_flush_bios(cache, false);

			/*
			 * FIXME: rollback metadata or just go into a
			 * failure mode and error everything
			 */
		} else {
			process_deferred_flush_bios(cache, true);
			process_migrations(cache, &cache->need_commit_migrations,
					   migration_success_post_commit);
		}
	} while (more_work(cache));
}

/*
 * We want to commit periodically so that not too much
 * unwritten metadata builds up.
 */
static void do_waker(struct work_struct *ws)
{
	struct cache *cache = container_of(to_delayed_work(ws), struct cache, waker);
	policy_tick(cache->policy);
	wake_worker(cache);
	queue_delayed_work(cache->wq, &cache->waker, COMMIT_PERIOD);
}

/*----------------------------------------------------------------*/

static int is_congested(struct dm_dev *dev, int bdi_bits)
{
	struct request_queue *q = bdev_get_queue(dev->bdev);
	return bdi_congested(&q->backing_dev_info, bdi_bits);
}

static int cache_is_congested(struct dm_target_callbacks *cb, int bdi_bits)
{
	struct cache *cache = container_of(cb, struct cache, callbacks);

	return is_congested(cache->origin_dev, bdi_bits) ||
		is_congested(cache->cache_dev, bdi_bits);
}

/*----------------------------------------------------------------
 * Target methods
 *--------------------------------------------------------------*/

/*
 * This function gets called on the error paths of the constructor, so we
 * have to cope with a partially initialised struct.
 */
static void destroy(struct cache *cache)
{
	unsigned i;

	if (cache->next_migration)
		mempool_free(cache->next_migration, cache->migration_pool);

	if (cache->migration_pool)
		mempool_destroy(cache->migration_pool);

	if (cache->all_io_ds)
		dm_deferred_set_destroy(cache->all_io_ds);

	if (cache->prison)
		dm_bio_prison_destroy(cache->prison);

	if (cache->wq)
		destroy_workqueue(cache->wq);

	if (cache->dirty_bitset)
		free_bitset(cache->dirty_bitset);

	if (cache->discard_bitset)
		free_bitset(cache->discard_bitset);

	if (cache->copier)
		dm_kcopyd_client_destroy(cache->copier);

	if (cache->cmd)
		dm_cache_metadata_close(cache->cmd);

	if (cache->metadata_dev)
		dm_put_device(cache->ti, cache->metadata_dev);

	if (cache->origin_dev)
		dm_put_device(cache->ti, cache->origin_dev);

	if (cache->cache_dev)
		dm_put_device(cache->ti, cache->cache_dev);

	if (cache->policy)
		dm_cache_policy_destroy(cache->policy);

	for (i = 0; i < cache->nr_ctr_args ; i++)
		kfree(cache->ctr_args[i]);
	kfree(cache->ctr_args);

	kfree(cache);
}

static void cache_dtr(struct dm_target *ti)
{
	struct cache *cache = ti->private;

	destroy(cache);
}

static sector_t get_dev_size(struct dm_dev *dev)
{
	return i_size_read(dev->bdev->bd_inode) >> SECTOR_SHIFT;
}

/*----------------------------------------------------------------*/

/*
 * Construct a cache device mapping.
 *
 * cache <metadata dev> <cache dev> <origin dev> <block size>
 *       <#feature args> [<feature arg>]*
 *       <policy> <#policy args> [<policy arg>]*
 *
 * metadata dev    : fast device holding the persistent metadata
 * cache dev	   : fast device holding cached data blocks
 * origin dev	   : slow device holding original data blocks
 * block size	   : cache unit size in sectors
 *
 * #feature args   : number of feature arguments passed
 * feature args    : writethrough.  (The default is writeback.)
 *
 * policy	   : the replacement policy to use
 * #policy args    : an even number of policy arguments corresponding
 *		     to key/value pairs passed to the policy
 * policy args	   : key/value pairs passed to the policy
 *		     E.g. 'sequential_threshold 1024'
 *		     See cache-policies.txt for details.
 *
 * Optional feature arguments are:
 *   writethrough  : write through caching that prohibits cache block
 *		     content from being different from origin block content.
 *		     Without this argument, the default behaviour is to write
 *		     back cache block contents later for performance reasons,
 *		     so they may differ from the corresponding origin blocks.
 */
struct cache_args {
	struct dm_target *ti;

	struct dm_dev *metadata_dev;

	struct dm_dev *cache_dev;
	sector_t cache_sectors;

	struct dm_dev *origin_dev;
	sector_t origin_sectors;

	uint32_t block_size;

	const char *policy_name;
	int policy_argc;
	const char **policy_argv;

	struct cache_features features;
};

static void destroy_cache_args(struct cache_args *ca)
{
	if (ca->metadata_dev)
		dm_put_device(ca->ti, ca->metadata_dev);

	if (ca->cache_dev)
		dm_put_device(ca->ti, ca->cache_dev);

	if (ca->origin_dev)
		dm_put_device(ca->ti, ca->origin_dev);

	kfree(ca);
}

static bool at_least_one_arg(struct dm_arg_set *as, char **error)
{
	if (!as->argc) {
		*error = "Insufficient args";
		return false;
	}

	return true;
}

static int parse_metadata_dev(struct cache_args *ca, struct dm_arg_set *as,
			      char **error)
{
	int r;
	sector_t metadata_dev_size;
	char b[BDEVNAME_SIZE];

	if (!at_least_one_arg(as, error))
		return -EINVAL;

	r = dm_get_device(ca->ti, dm_shift_arg(as), FMODE_READ | FMODE_WRITE,
			  &ca->metadata_dev);
	if (r) {
		*error = "Error opening metadata device";
		return r;
	}

	metadata_dev_size = get_dev_size(ca->metadata_dev);
	if (metadata_dev_size > DM_CACHE_METADATA_MAX_SECTORS_WARNING)
		DMWARN("Metadata device %s is larger than %u sectors: excess space will not be used.",
		       bdevname(ca->metadata_dev->bdev, b), THIN_METADATA_MAX_SECTORS);

	return 0;
}

static int parse_cache_dev(struct cache_args *ca, struct dm_arg_set *as,
			   char **error)
{
	int r;

	if (!at_least_one_arg(as, error))
		return -EINVAL;

	r = dm_get_device(ca->ti, dm_shift_arg(as), FMODE_READ | FMODE_WRITE,
			  &ca->cache_dev);
	if (r) {
		*error = "Error opening cache device";
		return r;
	}
	ca->cache_sectors = get_dev_size(ca->cache_dev);

	return 0;
}

static int parse_origin_dev(struct cache_args *ca, struct dm_arg_set *as,
			    char **error)
{
	int r;

	if (!at_least_one_arg(as, error))
		return -EINVAL;

	r = dm_get_device(ca->ti, dm_shift_arg(as), FMODE_READ | FMODE_WRITE,
			  &ca->origin_dev);
	if (r) {
		*error = "Error opening origin device";
		return r;
	}

	ca->origin_sectors = get_dev_size(ca->origin_dev);
	if (ca->ti->len > ca->origin_sectors) {
		*error = "Device size larger than cached device";
		return -EINVAL;
	}

	return 0;
}

static int parse_block_size(struct cache_args *ca, struct dm_arg_set *as,
			    char **error)
{
	unsigned long tmp;

	if (!at_least_one_arg(as, error))
		return -EINVAL;

	if (kstrtoul(dm_shift_arg(as), 10, &tmp) || !tmp ||
	    tmp < DATA_DEV_BLOCK_SIZE_MIN_SECTORS ||
	    tmp & (DATA_DEV_BLOCK_SIZE_MIN_SECTORS - 1)) {
		*error = "Invalid data block size";
		return -EINVAL;
	}

	if (tmp > ca->cache_sectors) {
		*error = "Data block size is larger than the cache device";
		return -EINVAL;
	}

	ca->block_size = tmp;

	return 0;
}

static void init_features(struct cache_features *cf)
{
	cf->mode = CM_WRITE;
	cf->write_through = false;
}

static int parse_features(struct cache_args *ca, struct dm_arg_set *as,
			  char **error)
{
	static struct dm_arg _args[] = {
		{0, 1, "Invalid number of cache feature arguments"},
	};

	int r;
	unsigned argc;
	const char *arg;
	struct cache_features *cf = &ca->features;

	init_features(cf);

	r = dm_read_arg_group(_args, as, &argc, error);
	if (r)
		return -EINVAL;

	while (argc--) {
		arg = dm_shift_arg(as);

		if (!strcasecmp(arg, "writeback"))
			cf->write_through = false;

		else if (!strcasecmp(arg, "writethrough"))
			cf->write_through = true;

		else {
			*error = "Unrecognised cache feature requested";
			return -EINVAL;
		}
	}

	return 0;
}

static int parse_policy(struct cache_args *ca, struct dm_arg_set *as,
			char **error)
{
	static struct dm_arg _args[] = {
		{0, 1024, "Invalid number of policy arguments"},
	};

	int r;

	if (!at_least_one_arg(as, error))
		return -EINVAL;

	ca->policy_name = dm_shift_arg(as);

	r = dm_read_arg_group(_args, as, &ca->policy_argc, error);
	if (r)
		return -EINVAL;

	ca->policy_argv = (const char **)as->argv;
	dm_consume_args(as, ca->policy_argc);

	return 0;
}

static int parse_cache_args(struct cache_args *ca, int argc, char **argv,
			    char **error)
{
	int r;
	struct dm_arg_set as;

	as.argc = argc;
	as.argv = argv;

	r = parse_metadata_dev(ca, &as, error);
	if (r)
		return r;

	r = parse_cache_dev(ca, &as, error);
	if (r)
		return r;

	r = parse_origin_dev(ca, &as, error);
	if (r)
		return r;

	r = parse_block_size(ca, &as, error);
	if (r)
		return r;

	r = parse_features(ca, &as, error);
	if (r)
		return r;

	r = parse_policy(ca, &as, error);
	if (r)
		return r;

	return 0;
}

/*----------------------------------------------------------------*/

static struct kmem_cache *migration_cache;

#define NOT_CORE_OPTION 1

static int process_config_option(struct cache *cache, const char *key, const char *value)
{
	unsigned long tmp;

	if (!strcasecmp(key, "migration_threshold")) {
		if (kstrtoul(value, 10, &tmp))
			return -EINVAL;

		cache->migration_threshold = tmp;
		return 0;
	}

	return NOT_CORE_OPTION;
}

static int set_config_value(struct cache *cache, const char *key, const char *value)
{
	int r = process_config_option(cache, key, value);

	if (r == NOT_CORE_OPTION)
		r = policy_set_config_value(cache->policy, key, value);

	if (r)
		DMWARN("bad config value: %s = %s\n", key, value);

	return r;
}

static int set_config_values(struct cache *cache, int argc, const char **argv)
{
	int r = 0;

	if (argc & 1) {
		DMWARN("Odd number of policy arguments given but they should be <key> <value> pairs.");
		return -EINVAL;
	}

	while (argc) {
		r = set_config_value(cache, argv[0], argv[1]);
		if (r)
			break;

		argc -= 2;
		argv += 2;
	}

	return r;
}

static int create_cache_policy(struct cache *cache, struct cache_args *ca,
			       char **error)
{
	cache->policy =	dm_cache_policy_create(ca->policy_name,
					       cache->cache_size,
					       cache->origin_sectors,
					       cache->sectors_per_block);
	if (!cache->policy) {
		*error = "Error creating cache's policy";
		return -ENOMEM;
	}

	return 0;
}

/*
 * We want the discard block size to be a power of two, at least the size
 * of the cache block size, and have no more than 2^14 discard blocks
 * across the origin.
 */
#define MAX_DISCARD_BLOCKS (1 << 14)

static bool too_many_discard_blocks(sector_t discard_block_size,
				    sector_t origin_size)
{
	(void) sector_div(origin_size, discard_block_size);

	return origin_size > MAX_DISCARD_BLOCKS;
}

static sector_t calculate_discard_block_size(sector_t cache_block_size,
					     sector_t origin_size)
{
	sector_t discard_block_size;

	discard_block_size = roundup_pow_of_two(cache_block_size);

	if (origin_size)
		while (too_many_discard_blocks(discard_block_size, origin_size))
			discard_block_size *= 2;

	return discard_block_size;
}

#define DEFAULT_MIGRATION_THRESHOLD 2048

static int cache_create(struct cache_args *ca, struct cache **result)
{
	int r = 0;
	char **error = &ca->ti->error;
	struct cache *cache;
	struct dm_target *ti = ca->ti;
	dm_block_t origin_blocks;
	struct dm_cache_metadata *cmd;
	bool may_format = ca->features.mode == CM_WRITE;

	cache = kzalloc(sizeof(*cache), GFP_KERNEL);
	if (!cache)
		return -ENOMEM;

	cache->ti = ca->ti;
	ti->private = cache;
	ti->num_flush_bios = 2;
	ti->flush_supported = true;

	ti->num_discard_bios = 1;
	ti->discards_supported = true;
	ti->discard_zeroes_data_unsupported = true;

	cache->features = ca->features;
	ti->per_bio_data_size = get_per_bio_data_size(cache);

	cache->callbacks.congested_fn = cache_is_congested;
	dm_table_add_target_callbacks(ti->table, &cache->callbacks);

	cache->metadata_dev = ca->metadata_dev;
	cache->origin_dev = ca->origin_dev;
	cache->cache_dev = ca->cache_dev;

	ca->metadata_dev = ca->origin_dev = ca->cache_dev = NULL;

	/* FIXME: factor out this whole section */
	origin_blocks = cache->origin_sectors = ca->origin_sectors;
	origin_blocks = block_div(origin_blocks, ca->block_size);
	cache->origin_blocks = to_oblock(origin_blocks);

	cache->sectors_per_block = ca->block_size;
	if (dm_set_target_max_io_len(ti, cache->sectors_per_block)) {
		r = -EINVAL;
		goto bad;
	}

	if (ca->block_size & (ca->block_size - 1)) {
		dm_block_t cache_size = ca->cache_sectors;

		cache->sectors_per_block_shift = -1;
		cache_size = block_div(cache_size, ca->block_size);
		cache->cache_size = to_cblock(cache_size);
	} else {
		cache->sectors_per_block_shift = __ffs(ca->block_size);
		cache->cache_size = to_cblock(ca->cache_sectors >> cache->sectors_per_block_shift);
	}

	r = create_cache_policy(cache, ca, error);
	if (r)
		goto bad;

	cache->policy_nr_args = ca->policy_argc;
	cache->migration_threshold = DEFAULT_MIGRATION_THRESHOLD;

	r = set_config_values(cache, ca->policy_argc, ca->policy_argv);
	if (r) {
		*error = "Error setting cache policy's config values";
		goto bad;
	}

	cmd = dm_cache_metadata_open(cache->metadata_dev->bdev,
				     ca->block_size, may_format,
				     dm_cache_policy_get_hint_size(cache->policy));
	if (IS_ERR(cmd)) {
		*error = "Error creating metadata object";
		r = PTR_ERR(cmd);
		goto bad;
	}
	cache->cmd = cmd;

	spin_lock_init(&cache->lock);
	bio_list_init(&cache->deferred_bios);
	bio_list_init(&cache->deferred_flush_bios);
	bio_list_init(&cache->deferred_writethrough_bios);
	INIT_LIST_HEAD(&cache->quiesced_migrations);
	INIT_LIST_HEAD(&cache->completed_migrations);
	INIT_LIST_HEAD(&cache->need_commit_migrations);
	atomic_set(&cache->nr_migrations, 0);
	init_waitqueue_head(&cache->migration_wait);

	cache->nr_dirty = 0;
	cache->dirty_bitset = alloc_bitset(from_cblock(cache->cache_size));
	if (!cache->dirty_bitset) {
		*error = "could not allocate dirty bitset";
		goto bad;
	}
	clear_bitset(cache->dirty_bitset, from_cblock(cache->cache_size));

	cache->discard_block_size =
		calculate_discard_block_size(cache->sectors_per_block,
					     cache->origin_sectors);
	cache->discard_nr_blocks = oblock_to_dblock(cache, cache->origin_blocks);
	cache->discard_bitset = alloc_bitset(from_dblock(cache->discard_nr_blocks));
	if (!cache->discard_bitset) {
		*error = "could not allocate discard bitset";
		goto bad;
	}
	clear_bitset(cache->discard_bitset, from_dblock(cache->discard_nr_blocks));

	cache->copier = dm_kcopyd_client_create(&dm_kcopyd_throttle);
	if (IS_ERR(cache->copier)) {
		*error = "could not create kcopyd client";
		r = PTR_ERR(cache->copier);
		goto bad;
	}

	cache->wq = alloc_ordered_workqueue("dm-" DM_MSG_PREFIX, WQ_MEM_RECLAIM);
	if (!cache->wq) {
		*error = "could not create workqueue for metadata object";
		goto bad;
	}
	INIT_WORK(&cache->worker, do_worker);
	INIT_DELAYED_WORK(&cache->waker, do_waker);
	cache->last_commit_jiffies = jiffies;

	cache->prison = dm_bio_prison_create(PRISON_CELLS);
	if (!cache->prison) {
		*error = "could not create bio prison";
		goto bad;
	}

	cache->all_io_ds = dm_deferred_set_create();
	if (!cache->all_io_ds) {
		*error = "could not create all_io deferred set";
		goto bad;
	}

	cache->migration_pool = mempool_create_slab_pool(MIGRATION_POOL_SIZE,
							 migration_cache);
	if (!cache->migration_pool) {
		*error = "Error creating cache's migration mempool";
		goto bad;
	}

	cache->next_migration = NULL;

	cache->need_tick_bio = true;
	cache->sized = false;
	cache->quiescing = false;
	cache->commit_requested = false;
	cache->loaded_mappings = false;
	cache->loaded_discards = false;

	load_stats(cache);

	atomic_set(&cache->stats.demotion, 0);
	atomic_set(&cache->stats.promotion, 0);
	atomic_set(&cache->stats.copies_avoided, 0);
	atomic_set(&cache->stats.cache_cell_clash, 0);
	atomic_set(&cache->stats.commit_count, 0);
	atomic_set(&cache->stats.discard_count, 0);

	*result = cache;
	return 0;

bad:
	destroy(cache);
	return r;
}

static int copy_ctr_args(struct cache *cache, int argc, const char **argv)
{
	unsigned i;
	const char **copy;

	copy = kcalloc(argc, sizeof(*copy), GFP_KERNEL);
	if (!copy)
		return -ENOMEM;
	for (i = 0; i < argc; i++) {
		copy[i] = kstrdup(argv[i], GFP_KERNEL);
		if (!copy[i]) {
			while (i--)
				kfree(copy[i]);
			kfree(copy);
			return -ENOMEM;
		}
	}

	cache->nr_ctr_args = argc;
	cache->ctr_args = copy;

	return 0;
}

static int cache_ctr(struct dm_target *ti, unsigned argc, char **argv)
{
	int r = -EINVAL;
	struct cache_args *ca;
	struct cache *cache = NULL;

	ca = kzalloc(sizeof(*ca), GFP_KERNEL);
	if (!ca) {
		ti->error = "Error allocating memory for cache";
		return -ENOMEM;
	}
	ca->ti = ti;

	r = parse_cache_args(ca, argc, argv, &ti->error);
	if (r)
		goto out;

	r = cache_create(ca, &cache);
	if (r)
		goto out;

	r = copy_ctr_args(cache, argc - 3, (const char **)argv + 3);
	if (r) {
		destroy(cache);
		goto out;
	}

	ti->private = cache;

out:
	destroy_cache_args(ca);
	return r;
}

static int cache_map(struct dm_target *ti, struct bio *bio)
{
	struct cache *cache = ti->private;

	int r;
	dm_oblock_t block = get_bio_block(cache, bio);
	size_t pb_data_size = get_per_bio_data_size(cache);
	bool can_migrate = false;
	bool discarded_block;
	struct dm_bio_prison_cell *cell;
	struct policy_result lookup_result;
	struct per_bio_data *pb;

	if (from_oblock(block) > from_oblock(cache->origin_blocks)) {
		/*
		 * This can only occur if the io goes to a partial block at
		 * the end of the origin device.  We don't cache these.
		 * Just remap to the origin and carry on.
		 */
		remap_to_origin_clear_discard(cache, bio, block);
		return DM_MAPIO_REMAPPED;
	}

	pb = init_per_bio_data(bio, pb_data_size);

	if (bio->bi_rw & (REQ_FLUSH | REQ_FUA | REQ_DISCARD)) {
		defer_bio(cache, bio);
		return DM_MAPIO_SUBMITTED;
	}

	/*
	 * Check to see if that block is currently migrating.
	 */
	cell = alloc_prison_cell(cache);
	if (!cell) {
		defer_bio(cache, bio);
		return DM_MAPIO_SUBMITTED;
	}

	r = bio_detain(cache, block, bio, cell,
		       (cell_free_fn) free_prison_cell,
		       cache, &cell);
	if (r) {
		if (r < 0)
			defer_bio(cache, bio);

		return DM_MAPIO_SUBMITTED;
	}

	discarded_block = is_discarded_oblock(cache, block);

	r = policy_map(cache->policy, block, false, can_migrate, discarded_block,
		       bio, &lookup_result);
	if (r == -EWOULDBLOCK) {
		// FIXME: we should check to see if there's any spare migration bandwidth here
		cell_defer(cache, cell, true);
		return DM_MAPIO_SUBMITTED;

	} else if (r) {
		DMERR_LIMIT("Unexpected return from cache replacement policy: %d", r);
		bio_io_error(bio);
		return DM_MAPIO_SUBMITTED;
	}

	switch (lookup_result.op) {
	case POLICY_HIT:
		inc_hit_counter(cache, bio);
		pb->all_io_entry = dm_deferred_entry_inc(cache->all_io_ds);

		if (is_writethrough_io(cache, bio, lookup_result.cblock))
			remap_to_origin_then_cache(cache, bio, block, lookup_result.cblock);
		else
			remap_to_cache_dirty(cache, bio, block, lookup_result.cblock);

		cell_defer(cache, cell, false);
		break;

	case POLICY_MISS:
		inc_miss_counter(cache, bio);
		pb->all_io_entry = dm_deferred_entry_inc(cache->all_io_ds);

		if (pb->req_nr != 0) {
			/*
			 * This is a duplicate writethrough io that is no
			 * longer needed because the block has been demoted.
			 */
			bio_endio(bio, 0);
			cell_defer(cache, cell, false);
			return DM_MAPIO_SUBMITTED;
		} else {
			remap_to_origin_clear_discard(cache, bio, block);
			cell_defer(cache, cell, false);
		}
		break;

	default:
		DMERR_LIMIT("%s: erroring bio: unknown policy op: %u", __func__,
			    (unsigned) lookup_result.op);
		bio_io_error(bio);
		return DM_MAPIO_SUBMITTED;
	}

	return DM_MAPIO_REMAPPED;
}

static int cache_end_io(struct dm_target *ti, struct bio *bio, int error)
{
	struct cache *cache = ti->private;
	unsigned long flags;
	size_t pb_data_size = get_per_bio_data_size(cache);
	struct per_bio_data *pb = get_per_bio_data(bio, pb_data_size);

	if (pb->tick) {
		policy_tick(cache->policy);

		spin_lock_irqsave(&cache->lock, flags);
		cache->need_tick_bio = true;
		spin_unlock_irqrestore(&cache->lock, flags);
	}

	check_for_quiesced_migrations(cache, pb);

	return 0;
}

static int write_dirty_bitset(struct cache *cache)
{
	unsigned i, r;

	for (i = 0; i < from_cblock(cache->cache_size); i++) {
		r = dm_cache_set_dirty(cache->cmd, to_cblock(i),
				       is_dirty(cache, to_cblock(i)));
		if (r)
			return r;
	}

	return 0;
}

static int write_discard_bitset(struct cache *cache)
{
	unsigned i, r;

	r = dm_cache_discard_bitset_resize(cache->cmd, cache->discard_block_size,
					   cache->discard_nr_blocks);
	if (r) {
		DMERR("could not resize on-disk discard bitset");
		return r;
	}

	for (i = 0; i < from_dblock(cache->discard_nr_blocks); i++) {
		r = dm_cache_set_discard(cache->cmd, to_dblock(i),
					 is_discarded(cache, to_dblock(i)));
		if (r)
			return r;
	}

	return 0;
}

static int save_hint(void *context, dm_cblock_t cblock, dm_oblock_t oblock,
		     uint32_t hint)
{
	struct cache *cache = context;
	return dm_cache_save_hint(cache->cmd, cblock, hint);
}

static int write_hints(struct cache *cache)
{
	int r;

	r = dm_cache_begin_hints(cache->cmd, cache->policy);
	if (r) {
		DMERR("dm_cache_begin_hints failed");
		return r;
	}

	r = policy_walk_mappings(cache->policy, save_hint, cache);
	if (r)
		DMERR("policy_walk_mappings failed");

	return r;
}

/*
 * returns true on success
 */
static bool sync_metadata(struct cache *cache)
{
	int r1, r2, r3, r4;

	r1 = write_dirty_bitset(cache);
	if (r1)
		DMERR("could not write dirty bitset");

	r2 = write_discard_bitset(cache);
	if (r2)
		DMERR("could not write discard bitset");

	save_stats(cache);

	r3 = write_hints(cache);
	if (r3)
		DMERR("could not write hints");

	/*
	 * If writing the above metadata failed, we still commit, but don't
	 * set the clean shutdown flag.  This will effectively force every
	 * dirty bit to be set on reload.
	 */
	r4 = dm_cache_commit(cache->cmd, !r1 && !r2 && !r3);
	if (r4)
		DMERR("could not write cache metadata.  Data loss may occur.");

	return !r1 && !r2 && !r3 && !r4;
}

static void cache_postsuspend(struct dm_target *ti)
{
	struct cache *cache = ti->private;

	start_quiescing(cache);
	wait_for_migrations(cache);
	stop_worker(cache);
	requeue_deferred_io(cache);
	stop_quiescing(cache);

	(void) sync_metadata(cache);
}

static int load_mapping(void *context, dm_oblock_t oblock, dm_cblock_t cblock,
			bool dirty, uint32_t hint, bool hint_valid)
{
	int r;
	struct cache *cache = context;

	r = policy_load_mapping(cache->policy, oblock, cblock, hint, hint_valid);
	if (r)
		return r;

	if (dirty)
		set_dirty(cache, oblock, cblock);
	else
		clear_dirty(cache, oblock, cblock);

	return 0;
}

static int load_discard(void *context, sector_t discard_block_size,
			dm_dblock_t dblock, bool discard)
{
	struct cache *cache = context;

	/* FIXME: handle mis-matched block size */

	if (discard)
		set_discard(cache, dblock);
	else
		clear_discard(cache, dblock);

	return 0;
}

static int cache_preresume(struct dm_target *ti)
{
	int r = 0;
	struct cache *cache = ti->private;
	sector_t actual_cache_size = get_dev_size(cache->cache_dev);
	(void) sector_div(actual_cache_size, cache->sectors_per_block);

	/*
	 * Check to see if the cache has resized.
	 */
	if (from_cblock(cache->cache_size) != actual_cache_size || !cache->sized) {
		cache->cache_size = to_cblock(actual_cache_size);

		r = dm_cache_resize(cache->cmd, cache->cache_size);
		if (r) {
			DMERR("could not resize cache metadata");
			return r;
		}

		cache->sized = true;
	}

	if (!cache->loaded_mappings) {
		r = dm_cache_load_mappings(cache->cmd, cache->policy,
					   load_mapping, cache);
		if (r) {
			DMERR("could not load cache mappings");
			return r;
		}

		cache->loaded_mappings = true;
	}

	if (!cache->loaded_discards) {
		r = dm_cache_load_discards(cache->cmd, load_discard, cache);
		if (r) {
			DMERR("could not load origin discards");
			return r;
		}

		cache->loaded_discards = true;
	}

	return r;
}

static void cache_resume(struct dm_target *ti)
{
	struct cache *cache = ti->private;

	cache->need_tick_bio = true;
	do_waker(&cache->waker.work);
}

/*
 * Status format:
 *
 * <#used metadata blocks>/<#total metadata blocks>
 * <#read hits> <#read misses> <#write hits> <#write misses>
 * <#demotions> <#promotions> <#blocks in cache> <#dirty>
 * <#features> <features>*
 * <#core args> <core args>
 * <#policy args> <policy args>*
 */
static void cache_status(struct dm_target *ti, status_type_t type,
			 unsigned status_flags, char *result, unsigned maxlen)
{
	int r = 0;
	unsigned i;
	ssize_t sz = 0;
	dm_block_t nr_free_blocks_metadata = 0;
	dm_block_t nr_blocks_metadata = 0;
	char buf[BDEVNAME_SIZE];
	struct cache *cache = ti->private;
	dm_cblock_t residency;

	switch (type) {
	case STATUSTYPE_INFO:
		/* Commit to ensure statistics aren't out-of-date */
		if (!(status_flags & DM_STATUS_NOFLUSH_FLAG) && !dm_suspended(ti)) {
			r = dm_cache_commit(cache->cmd, false);
			if (r)
				DMERR("could not commit metadata for accurate status");
		}

		r = dm_cache_get_free_metadata_block_count(cache->cmd,
							   &nr_free_blocks_metadata);
		if (r) {
			DMERR("could not get metadata free block count");
			goto err;
		}

		r = dm_cache_get_metadata_dev_size(cache->cmd, &nr_blocks_metadata);
		if (r) {
			DMERR("could not get metadata device size");
			goto err;
		}

		residency = policy_residency(cache->policy);

		DMEMIT("%llu/%llu %u %u %u %u %u %u %llu %u ",
		       (unsigned long long)(nr_blocks_metadata - nr_free_blocks_metadata),
		       (unsigned long long)nr_blocks_metadata,
		       (unsigned) atomic_read(&cache->stats.read_hit),
		       (unsigned) atomic_read(&cache->stats.read_miss),
		       (unsigned) atomic_read(&cache->stats.write_hit),
		       (unsigned) atomic_read(&cache->stats.write_miss),
		       (unsigned) atomic_read(&cache->stats.demotion),
		       (unsigned) atomic_read(&cache->stats.promotion),
		       (unsigned long long) from_cblock(residency),
		       cache->nr_dirty);

		if (cache->features.write_through)
			DMEMIT("1 writethrough ");
		else
			DMEMIT("0 ");

		DMEMIT("2 migration_threshold %llu ", (unsigned long long) cache->migration_threshold);
		if (sz < maxlen) {
			r = policy_emit_config_values(cache->policy, result + sz, maxlen - sz);
			if (r)
				DMERR("policy_emit_config_values returned %d", r);
		}

		break;

	case STATUSTYPE_TABLE:
		format_dev_t(buf, cache->metadata_dev->bdev->bd_dev);
		DMEMIT("%s ", buf);
		format_dev_t(buf, cache->cache_dev->bdev->bd_dev);
		DMEMIT("%s ", buf);
		format_dev_t(buf, cache->origin_dev->bdev->bd_dev);
		DMEMIT("%s", buf);

		for (i = 0; i < cache->nr_ctr_args - 1; i++)
			DMEMIT(" %s", cache->ctr_args[i]);
		if (cache->nr_ctr_args)
			DMEMIT(" %s", cache->ctr_args[cache->nr_ctr_args - 1]);
	}

	return;

err:
	DMEMIT("Error");
}

/*
 * Supports <key> <value>.
 *
 * The key migration_threshold is supported by the cache target core.
 */
static int cache_message(struct dm_target *ti, unsigned argc, char **argv)
{
	struct cache *cache = ti->private;

	if (argc != 2)
		return -EINVAL;

	return set_config_value(cache, argv[0], argv[1]);
}

static int cache_iterate_devices(struct dm_target *ti,
				 iterate_devices_callout_fn fn, void *data)
{
	int r = 0;
	struct cache *cache = ti->private;

	r = fn(ti, cache->cache_dev, 0, get_dev_size(cache->cache_dev), data);
	if (!r)
		r = fn(ti, cache->origin_dev, 0, ti->len, data);

	return r;
}

/*
 * We assume I/O is going to the origin (which is the volume
 * more likely to have restrictions e.g. by being striped).
 * (Looking up the exact location of the data would be expensive
 * and could always be out of date by the time the bio is submitted.)
 */
static int cache_bvec_merge(struct dm_target *ti,
			    struct bvec_merge_data *bvm,
			    struct bio_vec *biovec, int max_size)
{
	struct cache *cache = ti->private;
	struct request_queue *q = bdev_get_queue(cache->origin_dev->bdev);

	if (!q->merge_bvec_fn)
		return max_size;

	bvm->bi_bdev = cache->origin_dev->bdev;
	return min(max_size, q->merge_bvec_fn(q, bvm, biovec));
}

static void set_discard_limits(struct cache *cache, struct queue_limits *limits)
{
	/*
	 * FIXME: these limits may be incompatible with the cache device
	 */
	limits->max_discard_sectors = cache->discard_block_size * 1024;
	limits->discard_granularity = cache->discard_block_size << SECTOR_SHIFT;
}

static void cache_io_hints(struct dm_target *ti, struct queue_limits *limits)
{
	struct cache *cache = ti->private;

	blk_limits_io_min(limits, 0);
	blk_limits_io_opt(limits, cache->sectors_per_block << SECTOR_SHIFT);
	set_discard_limits(cache, limits);
}

/*----------------------------------------------------------------*/

static struct target_type cache_target = {
	.name = "cache",
	.version = {1, 1, 0},
	.module = THIS_MODULE,
	.ctr = cache_ctr,
	.dtr = cache_dtr,
	.map = cache_map,
	.end_io = cache_end_io,
	.postsuspend = cache_postsuspend,
	.preresume = cache_preresume,
	.resume = cache_resume,
	.status = cache_status,
	.message = cache_message,
	.iterate_devices = cache_iterate_devices,
	.merge = cache_bvec_merge,
	.io_hints = cache_io_hints,
};

static int __init dm_cache_init(void)
{
	int r;

	r = dm_register_target(&cache_target);
	if (r) {
		DMERR("cache target registration failed: %d", r);
		return r;
	}

	migration_cache = KMEM_CACHE(dm_cache_migration, 0);
	if (!migration_cache) {
		dm_unregister_target(&cache_target);
		return -ENOMEM;
	}

	return 0;
}

static void __exit dm_cache_exit(void)
{
	dm_unregister_target(&cache_target);
	kmem_cache_destroy(migration_cache);
}

module_init(dm_cache_init);
module_exit(dm_cache_exit);

MODULE_DESCRIPTION(DM_NAME " cache target");
MODULE_AUTHOR("Joe Thornber <ejt@redhat.com>");
MODULE_LICENSE("GPL");<|MERGE_RESOLUTION|>--- conflicted
+++ resolved
@@ -234,11 +234,7 @@
 	/*
 	 * writethrough fields.  These MUST remain at the end of this
 	 * structure and the 'cache' member must be the first as it
-<<<<<<< HEAD
-	 * is used to determine the offsetof the writethrough fields.
-=======
 	 * is used to determined the offsetof the writethrough fields.
->>>>>>> bae19dfa
 	 */
 	struct cache *cache;
 	dm_cblock_t cblock;
@@ -462,7 +458,6 @@
 static dm_block_t block_div(dm_block_t b, uint32_t n)
 {
 	do_div(b, n);
-
 	return b;
 }
 
@@ -477,7 +472,6 @@
 		discard_blocks >>= cache->sectors_per_block_shift;
 
 	b = block_div(b, discard_blocks);
-
 	return to_dblock(b);
 }
 
@@ -941,12 +935,7 @@
 
 static void issue_overwrite(struct dm_cache_migration *mg, struct bio *bio)
 {
-<<<<<<< HEAD
-	struct cache *cache = mg->cache;
-	size_t pb_data_size = get_per_bio_data_size(cache);
-=======
 	size_t pb_data_size = get_per_bio_data_size(mg->cache);
->>>>>>> bae19dfa
 	struct per_bio_data *pb = get_per_bio_data(bio, pb_data_size);
 
 	hook_bio(&pb->hook_info, bio, overwrite_endio, mg);
