/*
 * Copyright (C) 2012 Red Hat. All rights reserved.
 *
 * This file is released under the GPL.
 */

#include "dm.h"
#include "dm-bio-prison.h"
#include "dm-cache-metadata.h"

#include <linux/dm-io.h>
#include <linux/dm-kcopyd.h>
#include <linux/init.h>
#include <linux/mempool.h>
#include <linux/module.h>
#include <linux/slab.h>
#include <linux/vmalloc.h>

#define DM_MSG_PREFIX "cache"

DECLARE_DM_KCOPYD_THROTTLE_WITH_MODULE_PARM(cache_copy_throttle,
	"A percentage of time allocated for copying to and/or from cache");

/*----------------------------------------------------------------*/

/*
 * Glossary:
 *
 * oblock: index of an origin block
 * cblock: index of a cache block
 * promotion: movement of a block from origin to cache
 * demotion: movement of a block from cache to origin
 * migration: movement of a block between the origin and cache device,
 *	      either direction
 */

/*----------------------------------------------------------------*/

static size_t bitset_size_in_bytes(unsigned nr_entries)
{
	return sizeof(unsigned long) * dm_div_up(nr_entries, BITS_PER_LONG);
}

static unsigned long *alloc_bitset(unsigned nr_entries)
{
	size_t s = bitset_size_in_bytes(nr_entries);
	return vzalloc(s);
}

static void clear_bitset(void *bitset, unsigned nr_entries)
{
	size_t s = bitset_size_in_bytes(nr_entries);
	memset(bitset, 0, s);
}

static void free_bitset(unsigned long *bits)
{
	vfree(bits);
}

/*----------------------------------------------------------------*/

#define PRISON_CELLS 1024
#define MIGRATION_POOL_SIZE 128
#define COMMIT_PERIOD HZ
#define MIGRATION_COUNT_WINDOW 10

/*
 * The block size of the device holding cache data must be >= 32KB
 */
#define DATA_DEV_BLOCK_SIZE_MIN_SECTORS (32 * 1024 >> SECTOR_SHIFT)

/*
 * FIXME: the cache is read/write for the time being.
 */
enum cache_mode {
	CM_WRITE,		/* metadata may be changed */
	CM_READ_ONLY,		/* metadata may not be changed */
};

struct cache_features {
	enum cache_mode mode;
	bool write_through:1;
};

struct cache_stats {
	atomic_t read_hit;
	atomic_t read_miss;
	atomic_t write_hit;
	atomic_t write_miss;
	atomic_t demotion;
	atomic_t promotion;
	atomic_t copies_avoided;
	atomic_t cache_cell_clash;
	atomic_t commit_count;
	atomic_t discard_count;
};

struct cache {
	struct dm_target *ti;
	struct dm_target_callbacks callbacks;

	/*
	 * Metadata is written to this device.
	 */
	struct dm_dev *metadata_dev;

	/*
	 * The slower of the two data devices.  Typically a spindle.
	 */
	struct dm_dev *origin_dev;

	/*
	 * The faster of the two data devices.  Typically an SSD.
	 */
	struct dm_dev *cache_dev;

	/*
	 * Cache features such as write-through.
	 */
	struct cache_features features;

	/*
	 * Size of the origin device in _complete_ blocks and native sectors.
	 */
	dm_oblock_t origin_blocks;
	sector_t origin_sectors;

	/*
	 * Size of the cache device in blocks.
	 */
	dm_cblock_t cache_size;

	/*
	 * Fields for converting from sectors to blocks.
	 */
	uint32_t sectors_per_block;
	int sectors_per_block_shift;

	struct dm_cache_metadata *cmd;

	spinlock_t lock;
	struct bio_list deferred_bios;
	struct bio_list deferred_flush_bios;
	struct bio_list deferred_writethrough_bios;
	struct list_head quiesced_migrations;
	struct list_head completed_migrations;
	struct list_head need_commit_migrations;
	sector_t migration_threshold;
	atomic_t nr_migrations;
	wait_queue_head_t migration_wait;

	/*
	 * cache_size entries, dirty if set
	 */
	dm_cblock_t nr_dirty;
	unsigned long *dirty_bitset;

	/*
	 * origin_blocks entries, discarded if set.
	 */
	uint32_t discard_block_size; /* a power of 2 times sectors per block */
	dm_dblock_t discard_nr_blocks;
	unsigned long *discard_bitset;

	struct dm_kcopyd_client *copier;
	struct workqueue_struct *wq;
	struct work_struct worker;

	struct delayed_work waker;
	unsigned long last_commit_jiffies;

	struct dm_bio_prison *prison;
	struct dm_deferred_set *all_io_ds;

	mempool_t *migration_pool;
	struct dm_cache_migration *next_migration;

	struct dm_cache_policy *policy;
	unsigned policy_nr_args;

	bool need_tick_bio:1;
	bool sized:1;
	bool quiescing:1;
	bool commit_requested:1;
	bool loaded_mappings:1;
	bool loaded_discards:1;

	struct cache_stats stats;

	/*
	 * Rather than reconstructing the table line for the status we just
	 * save it and regurgitate.
	 */
	unsigned nr_ctr_args;
	const char **ctr_args;
};

struct per_bio_data {
	bool tick:1;
	unsigned req_nr:2;
	struct dm_deferred_entry *all_io_entry;

	/* writethrough fields */
	struct cache *cache;
	dm_cblock_t cblock;
	bio_end_io_t *saved_bi_end_io;
};

struct dm_cache_migration {
	struct list_head list;
	struct cache *cache;

	unsigned long start_jiffies;
	dm_oblock_t old_oblock;
	dm_oblock_t new_oblock;
	dm_cblock_t cblock;

	bool err:1;
	bool writeback:1;
	bool demote:1;
	bool promote:1;

	struct dm_bio_prison_cell *old_ocell;
	struct dm_bio_prison_cell *new_ocell;
};

/*
 * Processing a bio in the worker thread may require these memory
 * allocations.  We prealloc to avoid deadlocks (the same worker thread
 * frees them back to the mempool).
 */
struct prealloc {
	struct dm_cache_migration *mg;
	struct dm_bio_prison_cell *cell1;
	struct dm_bio_prison_cell *cell2;
};

static void wake_worker(struct cache *cache)
{
	queue_work(cache->wq, &cache->worker);
}

/*----------------------------------------------------------------*/

static struct dm_bio_prison_cell *alloc_prison_cell(struct cache *cache)
{
	/* FIXME: change to use a local slab. */
	return dm_bio_prison_alloc_cell(cache->prison, GFP_NOWAIT);
}

static void free_prison_cell(struct cache *cache, struct dm_bio_prison_cell *cell)
{
	dm_bio_prison_free_cell(cache->prison, cell);
}

static int prealloc_data_structs(struct cache *cache, struct prealloc *p)
{
	if (!p->mg) {
		p->mg = mempool_alloc(cache->migration_pool, GFP_NOWAIT);
		if (!p->mg)
			return -ENOMEM;
	}

	if (!p->cell1) {
		p->cell1 = alloc_prison_cell(cache);
		if (!p->cell1)
			return -ENOMEM;
	}

	if (!p->cell2) {
		p->cell2 = alloc_prison_cell(cache);
		if (!p->cell2)
			return -ENOMEM;
	}

	return 0;
}

static void prealloc_free_structs(struct cache *cache, struct prealloc *p)
{
	if (p->cell2)
		free_prison_cell(cache, p->cell2);

	if (p->cell1)
		free_prison_cell(cache, p->cell1);

	if (p->mg)
		mempool_free(p->mg, cache->migration_pool);
}

static struct dm_cache_migration *prealloc_get_migration(struct prealloc *p)
{
	struct dm_cache_migration *mg = p->mg;

	BUG_ON(!mg);
	p->mg = NULL;

	return mg;
}

/*
 * You must have a cell within the prealloc struct to return.  If not this
 * function will BUG() rather than returning NULL.
 */
static struct dm_bio_prison_cell *prealloc_get_cell(struct prealloc *p)
{
	struct dm_bio_prison_cell *r = NULL;

	if (p->cell1) {
		r = p->cell1;
		p->cell1 = NULL;

	} else if (p->cell2) {
		r = p->cell2;
		p->cell2 = NULL;
	} else
		BUG();

	return r;
}

/*
 * You can't have more than two cells in a prealloc struct.  BUG() will be
 * called if you try and overfill.
 */
static void prealloc_put_cell(struct prealloc *p, struct dm_bio_prison_cell *cell)
{
	if (!p->cell2)
		p->cell2 = cell;

	else if (!p->cell1)
		p->cell1 = cell;

	else
		BUG();
}

/*----------------------------------------------------------------*/

static void build_key(dm_oblock_t oblock, struct dm_cell_key *key)
{
	key->virtual = 0;
	key->dev = 0;
	key->block = from_oblock(oblock);
}

/*
 * The caller hands in a preallocated cell, and a free function for it.
 * The cell will be freed if there's an error, or if it wasn't used because
 * a cell with that key already exists.
 */
typedef void (*cell_free_fn)(void *context, struct dm_bio_prison_cell *cell);

static int bio_detain(struct cache *cache, dm_oblock_t oblock,
		      struct bio *bio, struct dm_bio_prison_cell *cell_prealloc,
		      cell_free_fn free_fn, void *free_context,
		      struct dm_bio_prison_cell **cell_result)
{
	int r;
	struct dm_cell_key key;

	build_key(oblock, &key);
	r = dm_bio_detain(cache->prison, &key, bio, cell_prealloc, cell_result);
	if (r)
		free_fn(free_context, cell_prealloc);

	return r;
}

static int get_cell(struct cache *cache,
		    dm_oblock_t oblock,
		    struct prealloc *structs,
		    struct dm_bio_prison_cell **cell_result)
{
	int r;
	struct dm_cell_key key;
	struct dm_bio_prison_cell *cell_prealloc;

	cell_prealloc = prealloc_get_cell(structs);

	build_key(oblock, &key);
	r = dm_get_cell(cache->prison, &key, cell_prealloc, cell_result);
	if (r)
		prealloc_put_cell(structs, cell_prealloc);

	return r;
}

/*----------------------------------------------------------------*/

static bool is_dirty(struct cache *cache, dm_cblock_t b)
{
	return test_bit(from_cblock(b), cache->dirty_bitset);
}

static void set_dirty(struct cache *cache, dm_oblock_t oblock, dm_cblock_t cblock)
{
	if (!test_and_set_bit(from_cblock(cblock), cache->dirty_bitset)) {
		cache->nr_dirty = to_cblock(from_cblock(cache->nr_dirty) + 1);
		policy_set_dirty(cache->policy, oblock);
	}
}

static void clear_dirty(struct cache *cache, dm_oblock_t oblock, dm_cblock_t cblock)
{
	if (test_and_clear_bit(from_cblock(cblock), cache->dirty_bitset)) {
		policy_clear_dirty(cache->policy, oblock);
		cache->nr_dirty = to_cblock(from_cblock(cache->nr_dirty) - 1);
		if (!from_cblock(cache->nr_dirty))
			dm_table_event(cache->ti->table);
	}
}

/*----------------------------------------------------------------*/

static bool block_size_is_power_of_two(struct cache *cache)
{
	return cache->sectors_per_block_shift >= 0;
}

static dm_block_t block_div(dm_block_t b, uint32_t n)
{
	do_div(b, n);
	return b;
}

static dm_dblock_t oblock_to_dblock(struct cache *cache, dm_oblock_t oblock)
{
	uint32_t discard_blocks = cache->discard_block_size;
	dm_block_t b = from_oblock(oblock);

	if (!block_size_is_power_of_two(cache))
		discard_blocks = discard_blocks / cache->sectors_per_block;
	else
		discard_blocks >>= cache->sectors_per_block_shift;

<<<<<<< HEAD
	b = block_div(b, discard_blocks);
=======
	(void) sector_div(b, discard_blocks);

>>>>>>> 3cb00e23
	return to_dblock(b);
}

static void set_discard(struct cache *cache, dm_dblock_t b)
{
	unsigned long flags;

	atomic_inc(&cache->stats.discard_count);

	spin_lock_irqsave(&cache->lock, flags);
	set_bit(from_dblock(b), cache->discard_bitset);
	spin_unlock_irqrestore(&cache->lock, flags);
}

static void clear_discard(struct cache *cache, dm_dblock_t b)
{
	unsigned long flags;

	spin_lock_irqsave(&cache->lock, flags);
	clear_bit(from_dblock(b), cache->discard_bitset);
	spin_unlock_irqrestore(&cache->lock, flags);
}

static bool is_discarded(struct cache *cache, dm_dblock_t b)
{
	int r;
	unsigned long flags;

	spin_lock_irqsave(&cache->lock, flags);
	r = test_bit(from_dblock(b), cache->discard_bitset);
	spin_unlock_irqrestore(&cache->lock, flags);

	return r;
}

static bool is_discarded_oblock(struct cache *cache, dm_oblock_t b)
{
	int r;
	unsigned long flags;

	spin_lock_irqsave(&cache->lock, flags);
	r = test_bit(from_dblock(oblock_to_dblock(cache, b)),
		     cache->discard_bitset);
	spin_unlock_irqrestore(&cache->lock, flags);

	return r;
}

/*----------------------------------------------------------------*/

static void load_stats(struct cache *cache)
{
	struct dm_cache_statistics stats;

	dm_cache_metadata_get_stats(cache->cmd, &stats);
	atomic_set(&cache->stats.read_hit, stats.read_hits);
	atomic_set(&cache->stats.read_miss, stats.read_misses);
	atomic_set(&cache->stats.write_hit, stats.write_hits);
	atomic_set(&cache->stats.write_miss, stats.write_misses);
}

static void save_stats(struct cache *cache)
{
	struct dm_cache_statistics stats;

	stats.read_hits = atomic_read(&cache->stats.read_hit);
	stats.read_misses = atomic_read(&cache->stats.read_miss);
	stats.write_hits = atomic_read(&cache->stats.write_hit);
	stats.write_misses = atomic_read(&cache->stats.write_miss);

	dm_cache_metadata_set_stats(cache->cmd, &stats);
}

/*----------------------------------------------------------------
 * Per bio data
 *--------------------------------------------------------------*/
static struct per_bio_data *get_per_bio_data(struct bio *bio)
{
	struct per_bio_data *pb = dm_per_bio_data(bio, sizeof(struct per_bio_data));
	BUG_ON(!pb);
	return pb;
}

static struct per_bio_data *init_per_bio_data(struct bio *bio)
{
	struct per_bio_data *pb = get_per_bio_data(bio);

	pb->tick = false;
	pb->req_nr = dm_bio_get_target_bio_nr(bio);
	pb->all_io_entry = NULL;

	return pb;
}

/*----------------------------------------------------------------
 * Remapping
 *--------------------------------------------------------------*/
static void remap_to_origin(struct cache *cache, struct bio *bio)
{
	bio->bi_bdev = cache->origin_dev->bdev;
}

static void remap_to_cache(struct cache *cache, struct bio *bio,
			   dm_cblock_t cblock)
{
	sector_t bi_sector = bio->bi_sector;

	bio->bi_bdev = cache->cache_dev->bdev;
	if (!block_size_is_power_of_two(cache))
		bio->bi_sector = (from_cblock(cblock) * cache->sectors_per_block) +
				sector_div(bi_sector, cache->sectors_per_block);
	else
		bio->bi_sector = (from_cblock(cblock) << cache->sectors_per_block_shift) |
				(bi_sector & (cache->sectors_per_block - 1));
}

static void check_if_tick_bio_needed(struct cache *cache, struct bio *bio)
{
	unsigned long flags;
	struct per_bio_data *pb = get_per_bio_data(bio);

	spin_lock_irqsave(&cache->lock, flags);
	if (cache->need_tick_bio &&
	    !(bio->bi_rw & (REQ_FUA | REQ_FLUSH | REQ_DISCARD))) {
		pb->tick = true;
		cache->need_tick_bio = false;
	}
	spin_unlock_irqrestore(&cache->lock, flags);
}

static void remap_to_origin_clear_discard(struct cache *cache, struct bio *bio,
				  dm_oblock_t oblock)
{
	check_if_tick_bio_needed(cache, bio);
	remap_to_origin(cache, bio);
	if (bio_data_dir(bio) == WRITE)
		clear_discard(cache, oblock_to_dblock(cache, oblock));
}

static void remap_to_cache_dirty(struct cache *cache, struct bio *bio,
				 dm_oblock_t oblock, dm_cblock_t cblock)
{
	remap_to_cache(cache, bio, cblock);
	if (bio_data_dir(bio) == WRITE) {
		set_dirty(cache, oblock, cblock);
		clear_discard(cache, oblock_to_dblock(cache, oblock));
	}
}

static dm_oblock_t get_bio_block(struct cache *cache, struct bio *bio)
{
	sector_t block_nr = bio->bi_sector;

	if (!block_size_is_power_of_two(cache))
		(void) sector_div(block_nr, cache->sectors_per_block);
	else
		block_nr >>= cache->sectors_per_block_shift;

	return to_oblock(block_nr);
}

static int bio_triggers_commit(struct cache *cache, struct bio *bio)
{
	return bio->bi_rw & (REQ_FLUSH | REQ_FUA);
}

static void issue(struct cache *cache, struct bio *bio)
{
	unsigned long flags;

	if (!bio_triggers_commit(cache, bio)) {
		generic_make_request(bio);
		return;
	}

	/*
	 * Batch together any bios that trigger commits and then issue a
	 * single commit for them in do_worker().
	 */
	spin_lock_irqsave(&cache->lock, flags);
	cache->commit_requested = true;
	bio_list_add(&cache->deferred_flush_bios, bio);
	spin_unlock_irqrestore(&cache->lock, flags);
}

static void defer_writethrough_bio(struct cache *cache, struct bio *bio)
{
	unsigned long flags;

	spin_lock_irqsave(&cache->lock, flags);
	bio_list_add(&cache->deferred_writethrough_bios, bio);
	spin_unlock_irqrestore(&cache->lock, flags);

	wake_worker(cache);
}

static void writethrough_endio(struct bio *bio, int err)
{
<<<<<<< HEAD
	struct per_bio_data *data = get_per_bio_data(bio);
	bio->bi_end_io = data->saved_bi_end_io;
=======
	struct per_bio_data *pb = get_per_bio_data(bio);
	bio->bi_end_io = pb->saved_bi_end_io;
>>>>>>> 3cb00e23

	if (err) {
		bio_endio(bio, err);
		return;
	}

<<<<<<< HEAD
	remap_to_cache(data->cache, bio, data->cblock);
=======
	remap_to_cache(pb->cache, bio, pb->cblock);
>>>>>>> 3cb00e23

	/*
	 * We can't issue this bio directly, since we're in interrupt
	 * context.  So it get's put on a bio list for processing by the
	 * worker thread.
	 */
<<<<<<< HEAD
	defer_writethrough_bio(data->cache, bio);
=======
	defer_writethrough_bio(pb->cache, bio);
>>>>>>> 3cb00e23
}

/*
 * When running in writethrough mode we need to send writes to clean blocks
 * to both the cache and origin devices.  We could clone the bio and send
 * them in parallel, but for now we're doing them in series.
 */
static void remap_to_origin_then_cache(struct cache *cache, struct bio *bio,
				       dm_oblock_t oblock, dm_cblock_t cblock)
{
<<<<<<< HEAD
	struct per_bio_data *data = get_per_bio_data(bio);

	data->cache = cache;
	data->cblock = cblock;
	data->saved_bi_end_io = bio->bi_end_io;
	bio->bi_end_io = writethrough_endio;

	remap_to_origin_clear_discard(data->cache, bio, oblock);
=======
	struct per_bio_data *pb = get_per_bio_data(bio);

	pb->cache = cache;
	pb->cblock = cblock;
	pb->saved_bi_end_io = bio->bi_end_io;
	bio->bi_end_io = writethrough_endio;

	remap_to_origin_clear_discard(pb->cache, bio, oblock);
>>>>>>> 3cb00e23
}

/*----------------------------------------------------------------
 * Migration processing
 *
 * Migration covers moving data from the origin device to the cache, or
 * vice versa.
 *--------------------------------------------------------------*/
static void free_migration(struct dm_cache_migration *mg)
{
	mempool_free(mg, mg->cache->migration_pool);
}

static void inc_nr_migrations(struct cache *cache)
{
	atomic_inc(&cache->nr_migrations);
}

static void dec_nr_migrations(struct cache *cache)
{
	atomic_dec(&cache->nr_migrations);

	/*
	 * Wake the worker in case we're suspending the target.
	 */
	wake_up(&cache->migration_wait);
}

static void __cell_defer(struct cache *cache, struct dm_bio_prison_cell *cell,
			 bool holder)
{
	(holder ? dm_cell_release : dm_cell_release_no_holder)
		(cache->prison, cell, &cache->deferred_bios);
	free_prison_cell(cache, cell);
}

static void cell_defer(struct cache *cache, struct dm_bio_prison_cell *cell,
		       bool holder)
{
	unsigned long flags;

	spin_lock_irqsave(&cache->lock, flags);
	__cell_defer(cache, cell, holder);
	spin_unlock_irqrestore(&cache->lock, flags);

	wake_worker(cache);
}

static void cleanup_migration(struct dm_cache_migration *mg)
{
	dec_nr_migrations(mg->cache);
	free_migration(mg);
}

static void migration_failure(struct dm_cache_migration *mg)
{
	struct cache *cache = mg->cache;

	if (mg->writeback) {
		DMWARN_LIMIT("writeback failed; couldn't copy block");
		set_dirty(cache, mg->old_oblock, mg->cblock);
		cell_defer(cache, mg->old_ocell, false);

	} else if (mg->demote) {
		DMWARN_LIMIT("demotion failed; couldn't copy block");
		policy_force_mapping(cache->policy, mg->new_oblock, mg->old_oblock);

		cell_defer(cache, mg->old_ocell, mg->promote ? 0 : 1);
		if (mg->promote)
			cell_defer(cache, mg->new_ocell, 1);
	} else {
		DMWARN_LIMIT("promotion failed; couldn't copy block");
		policy_remove_mapping(cache->policy, mg->new_oblock);
		cell_defer(cache, mg->new_ocell, 1);
	}

	cleanup_migration(mg);
}

static void migration_success_pre_commit(struct dm_cache_migration *mg)
{
	unsigned long flags;
	struct cache *cache = mg->cache;

	if (mg->writeback) {
		cell_defer(cache, mg->old_ocell, false);
		clear_dirty(cache, mg->old_oblock, mg->cblock);
		cleanup_migration(mg);
		return;

	} else if (mg->demote) {
		if (dm_cache_remove_mapping(cache->cmd, mg->cblock)) {
			DMWARN_LIMIT("demotion failed; couldn't update on disk metadata");
			policy_force_mapping(cache->policy, mg->new_oblock,
					     mg->old_oblock);
			if (mg->promote)
				cell_defer(cache, mg->new_ocell, true);
			cleanup_migration(mg);
			return;
		}
	} else {
		if (dm_cache_insert_mapping(cache->cmd, mg->cblock, mg->new_oblock)) {
			DMWARN_LIMIT("promotion failed; couldn't update on disk metadata");
			policy_remove_mapping(cache->policy, mg->new_oblock);
			cleanup_migration(mg);
			return;
		}
	}

	spin_lock_irqsave(&cache->lock, flags);
	list_add_tail(&mg->list, &cache->need_commit_migrations);
	cache->commit_requested = true;
	spin_unlock_irqrestore(&cache->lock, flags);
}

static void migration_success_post_commit(struct dm_cache_migration *mg)
{
	unsigned long flags;
	struct cache *cache = mg->cache;

	if (mg->writeback) {
		DMWARN("writeback unexpectedly triggered commit");
		return;

	} else if (mg->demote) {
		cell_defer(cache, mg->old_ocell, mg->promote ? 0 : 1);

		if (mg->promote) {
			mg->demote = false;

			spin_lock_irqsave(&cache->lock, flags);
			list_add_tail(&mg->list, &cache->quiesced_migrations);
			spin_unlock_irqrestore(&cache->lock, flags);

		} else
			cleanup_migration(mg);

	} else {
		cell_defer(cache, mg->new_ocell, true);
		clear_dirty(cache, mg->new_oblock, mg->cblock);
		cleanup_migration(mg);
	}
}

static void copy_complete(int read_err, unsigned long write_err, void *context)
{
	unsigned long flags;
	struct dm_cache_migration *mg = (struct dm_cache_migration *) context;
	struct cache *cache = mg->cache;

	if (read_err || write_err)
		mg->err = true;

	spin_lock_irqsave(&cache->lock, flags);
	list_add_tail(&mg->list, &cache->completed_migrations);
	spin_unlock_irqrestore(&cache->lock, flags);

	wake_worker(cache);
}

static void issue_copy_real(struct dm_cache_migration *mg)
{
	int r;
	struct dm_io_region o_region, c_region;
	struct cache *cache = mg->cache;

	o_region.bdev = cache->origin_dev->bdev;
	o_region.count = cache->sectors_per_block;

	c_region.bdev = cache->cache_dev->bdev;
	c_region.sector = from_cblock(mg->cblock) * cache->sectors_per_block;
	c_region.count = cache->sectors_per_block;

	if (mg->writeback || mg->demote) {
		/* demote */
		o_region.sector = from_oblock(mg->old_oblock) * cache->sectors_per_block;
		r = dm_kcopyd_copy(cache->copier, &c_region, 1, &o_region, 0, copy_complete, mg);
	} else {
		/* promote */
		o_region.sector = from_oblock(mg->new_oblock) * cache->sectors_per_block;
		r = dm_kcopyd_copy(cache->copier, &o_region, 1, &c_region, 0, copy_complete, mg);
	}

	if (r < 0)
		migration_failure(mg);
}

static void avoid_copy(struct dm_cache_migration *mg)
{
	atomic_inc(&mg->cache->stats.copies_avoided);
	migration_success_pre_commit(mg);
}

static void issue_copy(struct dm_cache_migration *mg)
{
	bool avoid;
	struct cache *cache = mg->cache;

	if (mg->writeback || mg->demote)
		avoid = !is_dirty(cache, mg->cblock) ||
			is_discarded_oblock(cache, mg->old_oblock);
	else
		avoid = is_discarded_oblock(cache, mg->new_oblock);

	avoid ? avoid_copy(mg) : issue_copy_real(mg);
}

static void complete_migration(struct dm_cache_migration *mg)
{
	if (mg->err)
		migration_failure(mg);
	else
		migration_success_pre_commit(mg);
}

static void process_migrations(struct cache *cache, struct list_head *head,
			       void (*fn)(struct dm_cache_migration *))
{
	unsigned long flags;
	struct list_head list;
	struct dm_cache_migration *mg, *tmp;

	INIT_LIST_HEAD(&list);
	spin_lock_irqsave(&cache->lock, flags);
	list_splice_init(head, &list);
	spin_unlock_irqrestore(&cache->lock, flags);

	list_for_each_entry_safe(mg, tmp, &list, list)
		fn(mg);
}

static void __queue_quiesced_migration(struct dm_cache_migration *mg)
{
	list_add_tail(&mg->list, &mg->cache->quiesced_migrations);
}

static void queue_quiesced_migration(struct dm_cache_migration *mg)
{
	unsigned long flags;
	struct cache *cache = mg->cache;

	spin_lock_irqsave(&cache->lock, flags);
	__queue_quiesced_migration(mg);
	spin_unlock_irqrestore(&cache->lock, flags);

	wake_worker(cache);
}

static void queue_quiesced_migrations(struct cache *cache, struct list_head *work)
{
	unsigned long flags;
	struct dm_cache_migration *mg, *tmp;

	spin_lock_irqsave(&cache->lock, flags);
	list_for_each_entry_safe(mg, tmp, work, list)
		__queue_quiesced_migration(mg);
	spin_unlock_irqrestore(&cache->lock, flags);

	wake_worker(cache);
}

static void check_for_quiesced_migrations(struct cache *cache,
					  struct per_bio_data *pb)
{
	struct list_head work;

	if (!pb->all_io_entry)
		return;

	INIT_LIST_HEAD(&work);
	if (pb->all_io_entry)
		dm_deferred_entry_dec(pb->all_io_entry, &work);

	if (!list_empty(&work))
		queue_quiesced_migrations(cache, &work);
}

static void quiesce_migration(struct dm_cache_migration *mg)
{
	if (!dm_deferred_set_add_work(mg->cache->all_io_ds, &mg->list))
		queue_quiesced_migration(mg);
}

static void promote(struct cache *cache, struct prealloc *structs,
		    dm_oblock_t oblock, dm_cblock_t cblock,
		    struct dm_bio_prison_cell *cell)
{
	struct dm_cache_migration *mg = prealloc_get_migration(structs);

	mg->err = false;
	mg->writeback = false;
	mg->demote = false;
	mg->promote = true;
	mg->cache = cache;
	mg->new_oblock = oblock;
	mg->cblock = cblock;
	mg->old_ocell = NULL;
	mg->new_ocell = cell;
	mg->start_jiffies = jiffies;

	inc_nr_migrations(cache);
	quiesce_migration(mg);
}

static void writeback(struct cache *cache, struct prealloc *structs,
		      dm_oblock_t oblock, dm_cblock_t cblock,
		      struct dm_bio_prison_cell *cell)
{
	struct dm_cache_migration *mg = prealloc_get_migration(structs);

	mg->err = false;
	mg->writeback = true;
	mg->demote = false;
	mg->promote = false;
	mg->cache = cache;
	mg->old_oblock = oblock;
	mg->cblock = cblock;
	mg->old_ocell = cell;
	mg->new_ocell = NULL;
	mg->start_jiffies = jiffies;

	inc_nr_migrations(cache);
	quiesce_migration(mg);
}

static void demote_then_promote(struct cache *cache, struct prealloc *structs,
				dm_oblock_t old_oblock, dm_oblock_t new_oblock,
				dm_cblock_t cblock,
				struct dm_bio_prison_cell *old_ocell,
				struct dm_bio_prison_cell *new_ocell)
{
	struct dm_cache_migration *mg = prealloc_get_migration(structs);

	mg->err = false;
	mg->writeback = false;
	mg->demote = true;
	mg->promote = true;
	mg->cache = cache;
	mg->old_oblock = old_oblock;
	mg->new_oblock = new_oblock;
	mg->cblock = cblock;
	mg->old_ocell = old_ocell;
	mg->new_ocell = new_ocell;
	mg->start_jiffies = jiffies;

	inc_nr_migrations(cache);
	quiesce_migration(mg);
}

/*----------------------------------------------------------------
 * bio processing
 *--------------------------------------------------------------*/
static void defer_bio(struct cache *cache, struct bio *bio)
{
	unsigned long flags;

	spin_lock_irqsave(&cache->lock, flags);
	bio_list_add(&cache->deferred_bios, bio);
	spin_unlock_irqrestore(&cache->lock, flags);

	wake_worker(cache);
}

static void process_flush_bio(struct cache *cache, struct bio *bio)
{
	struct per_bio_data *pb = get_per_bio_data(bio);

	BUG_ON(bio->bi_size);
	if (!pb->req_nr)
		remap_to_origin(cache, bio);
	else
		remap_to_cache(cache, bio, 0);

	issue(cache, bio);
}

/*
 * People generally discard large parts of a device, eg, the whole device
 * when formatting.  Splitting these large discards up into cache block
 * sized ios and then quiescing (always neccessary for discard) takes too
 * long.
 *
 * We keep it simple, and allow any size of discard to come in, and just
 * mark off blocks on the discard bitset.  No passdown occurs!
 *
 * To implement passdown we need to change the bio_prison such that a cell
 * can have a key that spans many blocks.
 */
static void process_discard_bio(struct cache *cache, struct bio *bio)
{
	dm_block_t start_block = dm_sector_div_up(bio->bi_sector,
						  cache->discard_block_size);
	dm_block_t end_block = bio->bi_sector + bio_sectors(bio);
	dm_block_t b;

<<<<<<< HEAD
	end_block = block_div(end_block, cache->discard_block_size);
=======
	(void) sector_div(end_block, cache->discard_block_size);
>>>>>>> 3cb00e23

	for (b = start_block; b < end_block; b++)
		set_discard(cache, to_dblock(b));

	bio_endio(bio, 0);
}

static bool spare_migration_bandwidth(struct cache *cache)
{
	sector_t current_volume = (atomic_read(&cache->nr_migrations) + 1) *
		cache->sectors_per_block;
	return current_volume < cache->migration_threshold;
}

static bool is_writethrough_io(struct cache *cache, struct bio *bio,
			       dm_cblock_t cblock)
{
	return bio_data_dir(bio) == WRITE &&
		cache->features.write_through && !is_dirty(cache, cblock);
}

static void inc_hit_counter(struct cache *cache, struct bio *bio)
{
	atomic_inc(bio_data_dir(bio) == READ ?
		   &cache->stats.read_hit : &cache->stats.write_hit);
}

static void inc_miss_counter(struct cache *cache, struct bio *bio)
{
	atomic_inc(bio_data_dir(bio) == READ ?
		   &cache->stats.read_miss : &cache->stats.write_miss);
}

static void process_bio(struct cache *cache, struct prealloc *structs,
			struct bio *bio)
{
	int r;
	bool release_cell = true;
	dm_oblock_t block = get_bio_block(cache, bio);
	struct dm_bio_prison_cell *cell_prealloc, *old_ocell, *new_ocell;
	struct policy_result lookup_result;
	struct per_bio_data *pb = get_per_bio_data(bio);
	bool discarded_block = is_discarded_oblock(cache, block);
	bool can_migrate = discarded_block || spare_migration_bandwidth(cache);

	/*
	 * Check to see if that block is currently migrating.
	 */
	cell_prealloc = prealloc_get_cell(structs);
	r = bio_detain(cache, block, bio, cell_prealloc,
		       (cell_free_fn) prealloc_put_cell,
		       structs, &new_ocell);
	if (r > 0)
		return;

	r = policy_map(cache->policy, block, true, can_migrate, discarded_block,
		       bio, &lookup_result);

	if (r == -EWOULDBLOCK)
		/* migration has been denied */
		lookup_result.op = POLICY_MISS;

	switch (lookup_result.op) {
	case POLICY_HIT:
		inc_hit_counter(cache, bio);
		pb->all_io_entry = dm_deferred_entry_inc(cache->all_io_ds);

		if (is_writethrough_io(cache, bio, lookup_result.cblock))
			remap_to_origin_then_cache(cache, bio, block, lookup_result.cblock);
		else
			remap_to_cache_dirty(cache, bio, block, lookup_result.cblock);

		issue(cache, bio);
		break;

	case POLICY_MISS:
		inc_miss_counter(cache, bio);
		pb->all_io_entry = dm_deferred_entry_inc(cache->all_io_ds);
		remap_to_origin_clear_discard(cache, bio, block);
		issue(cache, bio);
		break;

	case POLICY_NEW:
		atomic_inc(&cache->stats.promotion);
		promote(cache, structs, block, lookup_result.cblock, new_ocell);
		release_cell = false;
		break;

	case POLICY_REPLACE:
		cell_prealloc = prealloc_get_cell(structs);
		r = bio_detain(cache, lookup_result.old_oblock, bio, cell_prealloc,
			       (cell_free_fn) prealloc_put_cell,
			       structs, &old_ocell);
		if (r > 0) {
			/*
			 * We have to be careful to avoid lock inversion of
			 * the cells.  So we back off, and wait for the
			 * old_ocell to become free.
			 */
			policy_force_mapping(cache->policy, block,
					     lookup_result.old_oblock);
			atomic_inc(&cache->stats.cache_cell_clash);
			break;
		}
		atomic_inc(&cache->stats.demotion);
		atomic_inc(&cache->stats.promotion);

		demote_then_promote(cache, structs, lookup_result.old_oblock,
				    block, lookup_result.cblock,
				    old_ocell, new_ocell);
		release_cell = false;
		break;

	default:
		DMERR_LIMIT("%s: erroring bio, unknown policy op: %u", __func__,
			    (unsigned) lookup_result.op);
		bio_io_error(bio);
	}

	if (release_cell)
		cell_defer(cache, new_ocell, false);
}

static int need_commit_due_to_time(struct cache *cache)
{
	return jiffies < cache->last_commit_jiffies ||
	       jiffies > cache->last_commit_jiffies + COMMIT_PERIOD;
}

static int commit_if_needed(struct cache *cache)
{
	if (dm_cache_changed_this_transaction(cache->cmd) &&
	    (cache->commit_requested || need_commit_due_to_time(cache))) {
		atomic_inc(&cache->stats.commit_count);
		cache->last_commit_jiffies = jiffies;
		cache->commit_requested = false;
		return dm_cache_commit(cache->cmd, false);
	}

	return 0;
}

static void process_deferred_bios(struct cache *cache)
{
	unsigned long flags;
	struct bio_list bios;
	struct bio *bio;
	struct prealloc structs;

	memset(&structs, 0, sizeof(structs));
	bio_list_init(&bios);

	spin_lock_irqsave(&cache->lock, flags);
	bio_list_merge(&bios, &cache->deferred_bios);
	bio_list_init(&cache->deferred_bios);
	spin_unlock_irqrestore(&cache->lock, flags);

	while (!bio_list_empty(&bios)) {
		/*
		 * If we've got no free migration structs, and processing
		 * this bio might require one, we pause until there are some
		 * prepared mappings to process.
		 */
		if (prealloc_data_structs(cache, &structs)) {
			spin_lock_irqsave(&cache->lock, flags);
			bio_list_merge(&cache->deferred_bios, &bios);
			spin_unlock_irqrestore(&cache->lock, flags);
			break;
		}

		bio = bio_list_pop(&bios);

		if (bio->bi_rw & REQ_FLUSH)
			process_flush_bio(cache, bio);
		else if (bio->bi_rw & REQ_DISCARD)
			process_discard_bio(cache, bio);
		else
			process_bio(cache, &structs, bio);
	}

	prealloc_free_structs(cache, &structs);
}

static void process_deferred_flush_bios(struct cache *cache, bool submit_bios)
{
	unsigned long flags;
	struct bio_list bios;
	struct bio *bio;

	bio_list_init(&bios);

	spin_lock_irqsave(&cache->lock, flags);
	bio_list_merge(&bios, &cache->deferred_flush_bios);
	bio_list_init(&cache->deferred_flush_bios);
	spin_unlock_irqrestore(&cache->lock, flags);

	while ((bio = bio_list_pop(&bios)))
		submit_bios ? generic_make_request(bio) : bio_io_error(bio);
}

static void process_deferred_writethrough_bios(struct cache *cache)
{
	unsigned long flags;
	struct bio_list bios;
	struct bio *bio;

	bio_list_init(&bios);

	spin_lock_irqsave(&cache->lock, flags);
	bio_list_merge(&bios, &cache->deferred_writethrough_bios);
	bio_list_init(&cache->deferred_writethrough_bios);
	spin_unlock_irqrestore(&cache->lock, flags);

	while ((bio = bio_list_pop(&bios)))
		generic_make_request(bio);
}

static void writeback_some_dirty_blocks(struct cache *cache)
{
	int r = 0;
	dm_oblock_t oblock;
	dm_cblock_t cblock;
	struct prealloc structs;
	struct dm_bio_prison_cell *old_ocell;

	memset(&structs, 0, sizeof(structs));

	while (spare_migration_bandwidth(cache)) {
		if (prealloc_data_structs(cache, &structs))
			break;

		r = policy_writeback_work(cache->policy, &oblock, &cblock);
		if (r)
			break;

		r = get_cell(cache, oblock, &structs, &old_ocell);
		if (r) {
			policy_set_dirty(cache->policy, oblock);
			break;
		}

		writeback(cache, &structs, oblock, cblock, old_ocell);
	}

	prealloc_free_structs(cache, &structs);
}

/*----------------------------------------------------------------
 * Main worker loop
 *--------------------------------------------------------------*/
static void start_quiescing(struct cache *cache)
{
	unsigned long flags;

	spin_lock_irqsave(&cache->lock, flags);
	cache->quiescing = 1;
	spin_unlock_irqrestore(&cache->lock, flags);
}

static void stop_quiescing(struct cache *cache)
{
	unsigned long flags;

	spin_lock_irqsave(&cache->lock, flags);
	cache->quiescing = 0;
	spin_unlock_irqrestore(&cache->lock, flags);
}

static bool is_quiescing(struct cache *cache)
{
	int r;
	unsigned long flags;

	spin_lock_irqsave(&cache->lock, flags);
	r = cache->quiescing;
	spin_unlock_irqrestore(&cache->lock, flags);

	return r;
}

static void wait_for_migrations(struct cache *cache)
{
	wait_event(cache->migration_wait, !atomic_read(&cache->nr_migrations));
}

static void stop_worker(struct cache *cache)
{
	cancel_delayed_work(&cache->waker);
	flush_workqueue(cache->wq);
}

static void requeue_deferred_io(struct cache *cache)
{
	struct bio *bio;
	struct bio_list bios;

	bio_list_init(&bios);
	bio_list_merge(&bios, &cache->deferred_bios);
	bio_list_init(&cache->deferred_bios);

	while ((bio = bio_list_pop(&bios)))
		bio_endio(bio, DM_ENDIO_REQUEUE);
}

static int more_work(struct cache *cache)
{
	if (is_quiescing(cache))
		return !list_empty(&cache->quiesced_migrations) ||
			!list_empty(&cache->completed_migrations) ||
			!list_empty(&cache->need_commit_migrations);
	else
		return !bio_list_empty(&cache->deferred_bios) ||
			!bio_list_empty(&cache->deferred_flush_bios) ||
			!bio_list_empty(&cache->deferred_writethrough_bios) ||
			!list_empty(&cache->quiesced_migrations) ||
			!list_empty(&cache->completed_migrations) ||
			!list_empty(&cache->need_commit_migrations);
}

static void do_worker(struct work_struct *ws)
{
	struct cache *cache = container_of(ws, struct cache, worker);

	do {
		if (!is_quiescing(cache))
			process_deferred_bios(cache);

		process_migrations(cache, &cache->quiesced_migrations, issue_copy);
		process_migrations(cache, &cache->completed_migrations, complete_migration);

		writeback_some_dirty_blocks(cache);

		process_deferred_writethrough_bios(cache);

		if (commit_if_needed(cache)) {
			process_deferred_flush_bios(cache, false);

			/*
			 * FIXME: rollback metadata or just go into a
			 * failure mode and error everything
			 */
		} else {
			process_deferred_flush_bios(cache, true);
			process_migrations(cache, &cache->need_commit_migrations,
					   migration_success_post_commit);
		}
	} while (more_work(cache));
}

/*
 * We want to commit periodically so that not too much
 * unwritten metadata builds up.
 */
static void do_waker(struct work_struct *ws)
{
	struct cache *cache = container_of(to_delayed_work(ws), struct cache, waker);
	wake_worker(cache);
	queue_delayed_work(cache->wq, &cache->waker, COMMIT_PERIOD);
}

/*----------------------------------------------------------------*/

static int is_congested(struct dm_dev *dev, int bdi_bits)
{
	struct request_queue *q = bdev_get_queue(dev->bdev);
	return bdi_congested(&q->backing_dev_info, bdi_bits);
}

static int cache_is_congested(struct dm_target_callbacks *cb, int bdi_bits)
{
	struct cache *cache = container_of(cb, struct cache, callbacks);

	return is_congested(cache->origin_dev, bdi_bits) ||
		is_congested(cache->cache_dev, bdi_bits);
}

/*----------------------------------------------------------------
 * Target methods
 *--------------------------------------------------------------*/

/*
 * This function gets called on the error paths of the constructor, so we
 * have to cope with a partially initialised struct.
 */
static void destroy(struct cache *cache)
{
	unsigned i;

	if (cache->next_migration)
		mempool_free(cache->next_migration, cache->migration_pool);

	if (cache->migration_pool)
		mempool_destroy(cache->migration_pool);

	if (cache->all_io_ds)
		dm_deferred_set_destroy(cache->all_io_ds);

	if (cache->prison)
		dm_bio_prison_destroy(cache->prison);

	if (cache->wq)
		destroy_workqueue(cache->wq);

	if (cache->dirty_bitset)
		free_bitset(cache->dirty_bitset);

	if (cache->discard_bitset)
		free_bitset(cache->discard_bitset);

	if (cache->copier)
		dm_kcopyd_client_destroy(cache->copier);

	if (cache->cmd)
		dm_cache_metadata_close(cache->cmd);

	if (cache->metadata_dev)
		dm_put_device(cache->ti, cache->metadata_dev);

	if (cache->origin_dev)
		dm_put_device(cache->ti, cache->origin_dev);

	if (cache->cache_dev)
		dm_put_device(cache->ti, cache->cache_dev);

	if (cache->policy)
		dm_cache_policy_destroy(cache->policy);

	for (i = 0; i < cache->nr_ctr_args ; i++)
		kfree(cache->ctr_args[i]);
	kfree(cache->ctr_args);

	kfree(cache);
}

static void cache_dtr(struct dm_target *ti)
{
	struct cache *cache = ti->private;

	destroy(cache);
}

static sector_t get_dev_size(struct dm_dev *dev)
{
	return i_size_read(dev->bdev->bd_inode) >> SECTOR_SHIFT;
}

/*----------------------------------------------------------------*/

/*
 * Construct a cache device mapping.
 *
 * cache <metadata dev> <cache dev> <origin dev> <block size>
 *       <#feature args> [<feature arg>]*
 *       <policy> <#policy args> [<policy arg>]*
 *
 * metadata dev    : fast device holding the persistent metadata
 * cache dev	   : fast device holding cached data blocks
 * origin dev	   : slow device holding original data blocks
 * block size	   : cache unit size in sectors
 *
 * #feature args   : number of feature arguments passed
 * feature args    : writethrough.  (The default is writeback.)
 *
 * policy	   : the replacement policy to use
 * #policy args    : an even number of policy arguments corresponding
 *		     to key/value pairs passed to the policy
 * policy args	   : key/value pairs passed to the policy
 *		     E.g. 'sequential_threshold 1024'
 *		     See cache-policies.txt for details.
 *
 * Optional feature arguments are:
 *   writethrough  : write through caching that prohibits cache block
 *		     content from being different from origin block content.
 *		     Without this argument, the default behaviour is to write
 *		     back cache block contents later for performance reasons,
 *		     so they may differ from the corresponding origin blocks.
 */
struct cache_args {
	struct dm_target *ti;

	struct dm_dev *metadata_dev;

	struct dm_dev *cache_dev;
	sector_t cache_sectors;

	struct dm_dev *origin_dev;
	sector_t origin_sectors;

	uint32_t block_size;

	const char *policy_name;
	int policy_argc;
	const char **policy_argv;

	struct cache_features features;
};

static void destroy_cache_args(struct cache_args *ca)
{
	if (ca->metadata_dev)
		dm_put_device(ca->ti, ca->metadata_dev);

	if (ca->cache_dev)
		dm_put_device(ca->ti, ca->cache_dev);

	if (ca->origin_dev)
		dm_put_device(ca->ti, ca->origin_dev);

	kfree(ca);
}

static bool at_least_one_arg(struct dm_arg_set *as, char **error)
{
	if (!as->argc) {
		*error = "Insufficient args";
		return false;
	}

	return true;
}

static int parse_metadata_dev(struct cache_args *ca, struct dm_arg_set *as,
			      char **error)
{
	int r;
	sector_t metadata_dev_size;
	char b[BDEVNAME_SIZE];

	if (!at_least_one_arg(as, error))
		return -EINVAL;

	r = dm_get_device(ca->ti, dm_shift_arg(as), FMODE_READ | FMODE_WRITE,
			  &ca->metadata_dev);
	if (r) {
		*error = "Error opening metadata device";
		return r;
	}

	metadata_dev_size = get_dev_size(ca->metadata_dev);
	if (metadata_dev_size > DM_CACHE_METADATA_MAX_SECTORS_WARNING)
		DMWARN("Metadata device %s is larger than %u sectors: excess space will not be used.",
		       bdevname(ca->metadata_dev->bdev, b), THIN_METADATA_MAX_SECTORS);

	return 0;
}

static int parse_cache_dev(struct cache_args *ca, struct dm_arg_set *as,
			   char **error)
{
	int r;

	if (!at_least_one_arg(as, error))
		return -EINVAL;

	r = dm_get_device(ca->ti, dm_shift_arg(as), FMODE_READ | FMODE_WRITE,
			  &ca->cache_dev);
	if (r) {
		*error = "Error opening cache device";
		return r;
	}
	ca->cache_sectors = get_dev_size(ca->cache_dev);

	return 0;
}

static int parse_origin_dev(struct cache_args *ca, struct dm_arg_set *as,
			    char **error)
{
	int r;

	if (!at_least_one_arg(as, error))
		return -EINVAL;

	r = dm_get_device(ca->ti, dm_shift_arg(as), FMODE_READ | FMODE_WRITE,
			  &ca->origin_dev);
	if (r) {
		*error = "Error opening origin device";
		return r;
	}

	ca->origin_sectors = get_dev_size(ca->origin_dev);
	if (ca->ti->len > ca->origin_sectors) {
		*error = "Device size larger than cached device";
		return -EINVAL;
	}

	return 0;
}

static int parse_block_size(struct cache_args *ca, struct dm_arg_set *as,
			    char **error)
{
	unsigned long tmp;

	if (!at_least_one_arg(as, error))
		return -EINVAL;

	if (kstrtoul(dm_shift_arg(as), 10, &tmp) || !tmp ||
	    tmp < DATA_DEV_BLOCK_SIZE_MIN_SECTORS ||
	    tmp & (DATA_DEV_BLOCK_SIZE_MIN_SECTORS - 1)) {
		*error = "Invalid data block size";
		return -EINVAL;
	}

	if (tmp > ca->cache_sectors) {
		*error = "Data block size is larger than the cache device";
		return -EINVAL;
	}

	ca->block_size = tmp;

	return 0;
}

static void init_features(struct cache_features *cf)
{
	cf->mode = CM_WRITE;
	cf->write_through = false;
}

static int parse_features(struct cache_args *ca, struct dm_arg_set *as,
			  char **error)
{
	static struct dm_arg _args[] = {
		{0, 1, "Invalid number of cache feature arguments"},
	};

	int r;
	unsigned argc;
	const char *arg;
	struct cache_features *cf = &ca->features;

	init_features(cf);

	r = dm_read_arg_group(_args, as, &argc, error);
	if (r)
		return -EINVAL;

	while (argc--) {
		arg = dm_shift_arg(as);

		if (!strcasecmp(arg, "writeback"))
			cf->write_through = false;

		else if (!strcasecmp(arg, "writethrough"))
			cf->write_through = true;

		else {
			*error = "Unrecognised cache feature requested";
			return -EINVAL;
		}
	}

	return 0;
}

static int parse_policy(struct cache_args *ca, struct dm_arg_set *as,
			char **error)
{
	static struct dm_arg _args[] = {
		{0, 1024, "Invalid number of policy arguments"},
	};

	int r;

	if (!at_least_one_arg(as, error))
		return -EINVAL;

	ca->policy_name = dm_shift_arg(as);

	r = dm_read_arg_group(_args, as, &ca->policy_argc, error);
	if (r)
		return -EINVAL;

	ca->policy_argv = (const char **)as->argv;
	dm_consume_args(as, ca->policy_argc);

	return 0;
}

static int parse_cache_args(struct cache_args *ca, int argc, char **argv,
			    char **error)
{
	int r;
	struct dm_arg_set as;

	as.argc = argc;
	as.argv = argv;

	r = parse_metadata_dev(ca, &as, error);
	if (r)
		return r;

	r = parse_cache_dev(ca, &as, error);
	if (r)
		return r;

	r = parse_origin_dev(ca, &as, error);
	if (r)
		return r;

	r = parse_block_size(ca, &as, error);
	if (r)
		return r;

	r = parse_features(ca, &as, error);
	if (r)
		return r;

	r = parse_policy(ca, &as, error);
	if (r)
		return r;

	return 0;
}

/*----------------------------------------------------------------*/

static struct kmem_cache *migration_cache;

static int set_config_values(struct dm_cache_policy *p, int argc, const char **argv)
{
	int r = 0;

	if (argc & 1) {
		DMWARN("Odd number of policy arguments given but they should be <key> <value> pairs.");
		return -EINVAL;
	}

	while (argc) {
		r = policy_set_config_value(p, argv[0], argv[1]);
		if (r) {
			DMWARN("policy_set_config_value failed: key = '%s', value = '%s'",
			       argv[0], argv[1]);
			return r;
		}

		argc -= 2;
		argv += 2;
	}

	return r;
}

static int create_cache_policy(struct cache *cache, struct cache_args *ca,
			       char **error)
{
	int r;

	cache->policy =	dm_cache_policy_create(ca->policy_name,
					       cache->cache_size,
					       cache->origin_sectors,
					       cache->sectors_per_block);
	if (!cache->policy) {
		*error = "Error creating cache's policy";
		return -ENOMEM;
	}

	r = set_config_values(cache->policy, ca->policy_argc, ca->policy_argv);
	if (r) {
		*error = "Error setting cache policy's config values";
		dm_cache_policy_destroy(cache->policy);
		cache->policy = NULL;
	}

	return r;
}

/*
 * We want the discard block size to be a power of two, at least the size
 * of the cache block size, and have no more than 2^14 discard blocks
 * across the origin.
 */
#define MAX_DISCARD_BLOCKS (1 << 14)

static bool too_many_discard_blocks(sector_t discard_block_size,
				    sector_t origin_size)
{
	(void) sector_div(origin_size, discard_block_size);

	return origin_size > MAX_DISCARD_BLOCKS;
}

static sector_t calculate_discard_block_size(sector_t cache_block_size,
					     sector_t origin_size)
{
	sector_t discard_block_size;

	discard_block_size = roundup_pow_of_two(cache_block_size);

	if (origin_size)
		while (too_many_discard_blocks(discard_block_size, origin_size))
			discard_block_size *= 2;

	return discard_block_size;
}

#define DEFAULT_MIGRATION_THRESHOLD (2048 * 100)

static int cache_create(struct cache_args *ca, struct cache **result)
{
	int r = 0;
	char **error = &ca->ti->error;
	struct cache *cache;
	struct dm_target *ti = ca->ti;
	dm_block_t origin_blocks;
	struct dm_cache_metadata *cmd;
	bool may_format = ca->features.mode == CM_WRITE;

	cache = kzalloc(sizeof(*cache), GFP_KERNEL);
	if (!cache)
		return -ENOMEM;

	cache->ti = ca->ti;
	ti->private = cache;
	ti->per_bio_data_size = sizeof(struct per_bio_data);
	ti->num_flush_bios = 2;
	ti->flush_supported = true;

	ti->num_discard_bios = 1;
	ti->discards_supported = true;
	ti->discard_zeroes_data_unsupported = true;

	memcpy(&cache->features, &ca->features, sizeof(cache->features));

	cache->callbacks.congested_fn = cache_is_congested;
	dm_table_add_target_callbacks(ti->table, &cache->callbacks);

	cache->metadata_dev = ca->metadata_dev;
	cache->origin_dev = ca->origin_dev;
	cache->cache_dev = ca->cache_dev;

	ca->metadata_dev = ca->origin_dev = ca->cache_dev = NULL;

	/* FIXME: factor out this whole section */
	origin_blocks = cache->origin_sectors = ca->origin_sectors;
<<<<<<< HEAD
	origin_blocks = block_div(origin_blocks, ca->block_size);
=======
	(void) sector_div(origin_blocks, ca->block_size);
>>>>>>> 3cb00e23
	cache->origin_blocks = to_oblock(origin_blocks);

	cache->sectors_per_block = ca->block_size;
	if (dm_set_target_max_io_len(ti, cache->sectors_per_block)) {
		r = -EINVAL;
		goto bad;
	}

	if (ca->block_size & (ca->block_size - 1)) {
		dm_block_t cache_size = ca->cache_sectors;

		cache->sectors_per_block_shift = -1;
		cache_size = block_div(cache_size, ca->block_size);
		cache->cache_size = to_cblock(cache_size);
	} else {
		cache->sectors_per_block_shift = __ffs(ca->block_size);
		cache->cache_size = to_cblock(ca->cache_sectors >> cache->sectors_per_block_shift);
	}

	r = create_cache_policy(cache, ca, error);
	if (r)
		goto bad;
	cache->policy_nr_args = ca->policy_argc;

	cmd = dm_cache_metadata_open(cache->metadata_dev->bdev,
				     ca->block_size, may_format,
				     dm_cache_policy_get_hint_size(cache->policy));
	if (IS_ERR(cmd)) {
		*error = "Error creating metadata object";
		r = PTR_ERR(cmd);
		goto bad;
	}
	cache->cmd = cmd;

	spin_lock_init(&cache->lock);
	bio_list_init(&cache->deferred_bios);
	bio_list_init(&cache->deferred_flush_bios);
	bio_list_init(&cache->deferred_writethrough_bios);
	INIT_LIST_HEAD(&cache->quiesced_migrations);
	INIT_LIST_HEAD(&cache->completed_migrations);
	INIT_LIST_HEAD(&cache->need_commit_migrations);
	cache->migration_threshold = DEFAULT_MIGRATION_THRESHOLD;
	atomic_set(&cache->nr_migrations, 0);
	init_waitqueue_head(&cache->migration_wait);

	cache->nr_dirty = 0;
	cache->dirty_bitset = alloc_bitset(from_cblock(cache->cache_size));
	if (!cache->dirty_bitset) {
		*error = "could not allocate dirty bitset";
		goto bad;
	}
	clear_bitset(cache->dirty_bitset, from_cblock(cache->cache_size));

	cache->discard_block_size =
		calculate_discard_block_size(cache->sectors_per_block,
					     cache->origin_sectors);
	cache->discard_nr_blocks = oblock_to_dblock(cache, cache->origin_blocks);
	cache->discard_bitset = alloc_bitset(from_dblock(cache->discard_nr_blocks));
	if (!cache->discard_bitset) {
		*error = "could not allocate discard bitset";
		goto bad;
	}
	clear_bitset(cache->discard_bitset, from_dblock(cache->discard_nr_blocks));

	cache->copier = dm_kcopyd_client_create(&dm_kcopyd_throttle);
	if (IS_ERR(cache->copier)) {
		*error = "could not create kcopyd client";
		r = PTR_ERR(cache->copier);
		goto bad;
	}

	cache->wq = alloc_ordered_workqueue("dm-" DM_MSG_PREFIX, WQ_MEM_RECLAIM);
	if (!cache->wq) {
		*error = "could not create workqueue for metadata object";
		goto bad;
	}
	INIT_WORK(&cache->worker, do_worker);
	INIT_DELAYED_WORK(&cache->waker, do_waker);
	cache->last_commit_jiffies = jiffies;

	cache->prison = dm_bio_prison_create(PRISON_CELLS);
	if (!cache->prison) {
		*error = "could not create bio prison";
		goto bad;
	}

	cache->all_io_ds = dm_deferred_set_create();
	if (!cache->all_io_ds) {
		*error = "could not create all_io deferred set";
		goto bad;
	}

	cache->migration_pool = mempool_create_slab_pool(MIGRATION_POOL_SIZE,
							 migration_cache);
	if (!cache->migration_pool) {
		*error = "Error creating cache's migration mempool";
		goto bad;
	}

	cache->next_migration = NULL;

	cache->need_tick_bio = true;
	cache->sized = false;
	cache->quiescing = false;
	cache->commit_requested = false;
	cache->loaded_mappings = false;
	cache->loaded_discards = false;

	load_stats(cache);

	atomic_set(&cache->stats.demotion, 0);
	atomic_set(&cache->stats.promotion, 0);
	atomic_set(&cache->stats.copies_avoided, 0);
	atomic_set(&cache->stats.cache_cell_clash, 0);
	atomic_set(&cache->stats.commit_count, 0);
	atomic_set(&cache->stats.discard_count, 0);

	*result = cache;
	return 0;

bad:
	destroy(cache);
	return r;
}

static int copy_ctr_args(struct cache *cache, int argc, const char **argv)
{
	unsigned i;
	const char **copy;

	copy = kcalloc(argc, sizeof(*copy), GFP_KERNEL);
	if (!copy)
		return -ENOMEM;
	for (i = 0; i < argc; i++) {
		copy[i] = kstrdup(argv[i], GFP_KERNEL);
		if (!copy[i]) {
			while (i--)
				kfree(copy[i]);
			kfree(copy);
			return -ENOMEM;
		}
	}

	cache->nr_ctr_args = argc;
	cache->ctr_args = copy;

	return 0;
}

static int cache_ctr(struct dm_target *ti, unsigned argc, char **argv)
{
	int r = -EINVAL;
	struct cache_args *ca;
	struct cache *cache = NULL;

	ca = kzalloc(sizeof(*ca), GFP_KERNEL);
	if (!ca) {
		ti->error = "Error allocating memory for cache";
		return -ENOMEM;
	}
	ca->ti = ti;

	r = parse_cache_args(ca, argc, argv, &ti->error);
	if (r)
		goto out;

	r = cache_create(ca, &cache);
	if (r)
		goto out;

	r = copy_ctr_args(cache, argc - 3, (const char **)argv + 3);
	if (r) {
		destroy(cache);
		goto out;
	}

	ti->private = cache;

out:
	destroy_cache_args(ca);
	return r;
}

static int cache_map(struct dm_target *ti, struct bio *bio)
{
	struct cache *cache = ti->private;

	int r;
	dm_oblock_t block = get_bio_block(cache, bio);
	bool can_migrate = false;
	bool discarded_block;
	struct dm_bio_prison_cell *cell;
	struct policy_result lookup_result;
	struct per_bio_data *pb;

	if (from_oblock(block) > from_oblock(cache->origin_blocks)) {
		/*
		 * This can only occur if the io goes to a partial block at
		 * the end of the origin device.  We don't cache these.
		 * Just remap to the origin and carry on.
		 */
		remap_to_origin_clear_discard(cache, bio, block);
		return DM_MAPIO_REMAPPED;
	}

	pb = init_per_bio_data(bio);

	if (bio->bi_rw & (REQ_FLUSH | REQ_FUA | REQ_DISCARD)) {
		defer_bio(cache, bio);
		return DM_MAPIO_SUBMITTED;
	}

	/*
	 * Check to see if that block is currently migrating.
	 */
	cell = alloc_prison_cell(cache);
	if (!cell) {
		defer_bio(cache, bio);
		return DM_MAPIO_SUBMITTED;
	}

	r = bio_detain(cache, block, bio, cell,
		       (cell_free_fn) free_prison_cell,
		       cache, &cell);
	if (r) {
		if (r < 0)
			defer_bio(cache, bio);

		return DM_MAPIO_SUBMITTED;
	}

	discarded_block = is_discarded_oblock(cache, block);

	r = policy_map(cache->policy, block, false, can_migrate, discarded_block,
		       bio, &lookup_result);
	if (r == -EWOULDBLOCK) {
		cell_defer(cache, cell, true);
		return DM_MAPIO_SUBMITTED;

	} else if (r) {
		DMERR_LIMIT("Unexpected return from cache replacement policy: %d", r);
		bio_io_error(bio);
		return DM_MAPIO_SUBMITTED;
	}

	switch (lookup_result.op) {
	case POLICY_HIT:
		inc_hit_counter(cache, bio);
		pb->all_io_entry = dm_deferred_entry_inc(cache->all_io_ds);

		if (is_writethrough_io(cache, bio, lookup_result.cblock))
			remap_to_origin_then_cache(cache, bio, block, lookup_result.cblock);
		else
			remap_to_cache_dirty(cache, bio, block, lookup_result.cblock);

		cell_defer(cache, cell, false);
		break;

	case POLICY_MISS:
		inc_miss_counter(cache, bio);
		pb->all_io_entry = dm_deferred_entry_inc(cache->all_io_ds);

		if (pb->req_nr != 0) {
			/*
			 * This is a duplicate writethrough io that is no
			 * longer needed because the block has been demoted.
			 */
			bio_endio(bio, 0);
			cell_defer(cache, cell, false);
			return DM_MAPIO_SUBMITTED;
		} else {
			remap_to_origin_clear_discard(cache, bio, block);
			cell_defer(cache, cell, false);
		}
		break;

	default:
		DMERR_LIMIT("%s: erroring bio: unknown policy op: %u", __func__,
			    (unsigned) lookup_result.op);
		bio_io_error(bio);
		return DM_MAPIO_SUBMITTED;
	}

	return DM_MAPIO_REMAPPED;
}

static int cache_end_io(struct dm_target *ti, struct bio *bio, int error)
{
	struct cache *cache = ti->private;
	unsigned long flags;
	struct per_bio_data *pb = get_per_bio_data(bio);

	if (pb->tick) {
		policy_tick(cache->policy);

		spin_lock_irqsave(&cache->lock, flags);
		cache->need_tick_bio = true;
		spin_unlock_irqrestore(&cache->lock, flags);
	}

	check_for_quiesced_migrations(cache, pb);

	return 0;
}

static int write_dirty_bitset(struct cache *cache)
{
	unsigned i, r;

	for (i = 0; i < from_cblock(cache->cache_size); i++) {
		r = dm_cache_set_dirty(cache->cmd, to_cblock(i),
				       is_dirty(cache, to_cblock(i)));
		if (r)
			return r;
	}

	return 0;
}

static int write_discard_bitset(struct cache *cache)
{
	unsigned i, r;

	r = dm_cache_discard_bitset_resize(cache->cmd, cache->discard_block_size,
					   cache->discard_nr_blocks);
	if (r) {
		DMERR("could not resize on-disk discard bitset");
		return r;
	}

	for (i = 0; i < from_dblock(cache->discard_nr_blocks); i++) {
		r = dm_cache_set_discard(cache->cmd, to_dblock(i),
					 is_discarded(cache, to_dblock(i)));
		if (r)
			return r;
	}

	return 0;
}

static int save_hint(void *context, dm_cblock_t cblock, dm_oblock_t oblock,
		     uint32_t hint)
{
	struct cache *cache = context;
	return dm_cache_save_hint(cache->cmd, cblock, hint);
}

static int write_hints(struct cache *cache)
{
	int r;

	r = dm_cache_begin_hints(cache->cmd, cache->policy);
	if (r) {
		DMERR("dm_cache_begin_hints failed");
		return r;
	}

	r = policy_walk_mappings(cache->policy, save_hint, cache);
	if (r)
		DMERR("policy_walk_mappings failed");

	return r;
}

/*
 * returns true on success
 */
static bool sync_metadata(struct cache *cache)
{
	int r1, r2, r3, r4;

	r1 = write_dirty_bitset(cache);
	if (r1)
		DMERR("could not write dirty bitset");

	r2 = write_discard_bitset(cache);
	if (r2)
		DMERR("could not write discard bitset");

	save_stats(cache);

	r3 = write_hints(cache);
	if (r3)
		DMERR("could not write hints");

	/*
	 * If writing the above metadata failed, we still commit, but don't
	 * set the clean shutdown flag.  This will effectively force every
	 * dirty bit to be set on reload.
	 */
	r4 = dm_cache_commit(cache->cmd, !r1 && !r2 && !r3);
	if (r4)
		DMERR("could not write cache metadata.  Data loss may occur.");

	return !r1 && !r2 && !r3 && !r4;
}

static void cache_postsuspend(struct dm_target *ti)
{
	struct cache *cache = ti->private;

	start_quiescing(cache);
	wait_for_migrations(cache);
	stop_worker(cache);
	requeue_deferred_io(cache);
	stop_quiescing(cache);

	(void) sync_metadata(cache);
}

static int load_mapping(void *context, dm_oblock_t oblock, dm_cblock_t cblock,
			bool dirty, uint32_t hint, bool hint_valid)
{
	int r;
	struct cache *cache = context;

	r = policy_load_mapping(cache->policy, oblock, cblock, hint, hint_valid);
	if (r)
		return r;

	if (dirty)
		set_dirty(cache, oblock, cblock);
	else
		clear_dirty(cache, oblock, cblock);

	return 0;
}

static int load_discard(void *context, sector_t discard_block_size,
			dm_dblock_t dblock, bool discard)
{
	struct cache *cache = context;

	/* FIXME: handle mis-matched block size */

	if (discard)
		set_discard(cache, dblock);
	else
		clear_discard(cache, dblock);

	return 0;
}

static int cache_preresume(struct dm_target *ti)
{
	int r = 0;
	struct cache *cache = ti->private;
	sector_t actual_cache_size = get_dev_size(cache->cache_dev);
	(void) sector_div(actual_cache_size, cache->sectors_per_block);

	/*
	 * Check to see if the cache has resized.
	 */
	if (from_cblock(cache->cache_size) != actual_cache_size || !cache->sized) {
		cache->cache_size = to_cblock(actual_cache_size);

		r = dm_cache_resize(cache->cmd, cache->cache_size);
		if (r) {
			DMERR("could not resize cache metadata");
			return r;
		}

		cache->sized = true;
	}

	if (!cache->loaded_mappings) {
		r = dm_cache_load_mappings(cache->cmd,
					   dm_cache_policy_get_name(cache->policy),
					   load_mapping, cache);
		if (r) {
			DMERR("could not load cache mappings");
			return r;
		}

		cache->loaded_mappings = true;
	}

	if (!cache->loaded_discards) {
		r = dm_cache_load_discards(cache->cmd, load_discard, cache);
		if (r) {
			DMERR("could not load origin discards");
			return r;
		}

		cache->loaded_discards = true;
	}

	return r;
}

static void cache_resume(struct dm_target *ti)
{
	struct cache *cache = ti->private;

	cache->need_tick_bio = true;
	do_waker(&cache->waker.work);
}

/*
 * Status format:
 *
 * <#used metadata blocks>/<#total metadata blocks>
 * <#read hits> <#read misses> <#write hits> <#write misses>
 * <#demotions> <#promotions> <#blocks in cache> <#dirty>
 * <#features> <features>*
 * <#core args> <core args>
 * <#policy args> <policy args>*
 */
static void cache_status(struct dm_target *ti, status_type_t type,
			 unsigned status_flags, char *result, unsigned maxlen)
{
	int r = 0;
	unsigned i;
	ssize_t sz = 0;
	dm_block_t nr_free_blocks_metadata = 0;
	dm_block_t nr_blocks_metadata = 0;
	char buf[BDEVNAME_SIZE];
	struct cache *cache = ti->private;
	dm_cblock_t residency;

	switch (type) {
	case STATUSTYPE_INFO:
		/* Commit to ensure statistics aren't out-of-date */
		if (!(status_flags & DM_STATUS_NOFLUSH_FLAG) && !dm_suspended(ti)) {
			r = dm_cache_commit(cache->cmd, false);
			if (r)
				DMERR("could not commit metadata for accurate status");
		}

		r = dm_cache_get_free_metadata_block_count(cache->cmd,
							   &nr_free_blocks_metadata);
		if (r) {
			DMERR("could not get metadata free block count");
			goto err;
		}

		r = dm_cache_get_metadata_dev_size(cache->cmd, &nr_blocks_metadata);
		if (r) {
			DMERR("could not get metadata device size");
			goto err;
		}

		residency = policy_residency(cache->policy);

		DMEMIT("%llu/%llu %u %u %u %u %u %u %llu %u ",
		       (unsigned long long)(nr_blocks_metadata - nr_free_blocks_metadata),
		       (unsigned long long)nr_blocks_metadata,
		       (unsigned) atomic_read(&cache->stats.read_hit),
		       (unsigned) atomic_read(&cache->stats.read_miss),
		       (unsigned) atomic_read(&cache->stats.write_hit),
		       (unsigned) atomic_read(&cache->stats.write_miss),
		       (unsigned) atomic_read(&cache->stats.demotion),
		       (unsigned) atomic_read(&cache->stats.promotion),
		       (unsigned long long) from_cblock(residency),
		       cache->nr_dirty);

		if (cache->features.write_through)
			DMEMIT("1 writethrough ");
		else
			DMEMIT("0 ");

		DMEMIT("2 migration_threshold %llu ", (unsigned long long) cache->migration_threshold);
		if (sz < maxlen) {
			r = policy_emit_config_values(cache->policy, result + sz, maxlen - sz);
			if (r)
				DMERR("policy_emit_config_values returned %d", r);
		}

		break;

	case STATUSTYPE_TABLE:
		format_dev_t(buf, cache->metadata_dev->bdev->bd_dev);
		DMEMIT("%s ", buf);
		format_dev_t(buf, cache->cache_dev->bdev->bd_dev);
		DMEMIT("%s ", buf);
		format_dev_t(buf, cache->origin_dev->bdev->bd_dev);
		DMEMIT("%s", buf);

		for (i = 0; i < cache->nr_ctr_args - 1; i++)
			DMEMIT(" %s", cache->ctr_args[i]);
		if (cache->nr_ctr_args)
			DMEMIT(" %s", cache->ctr_args[cache->nr_ctr_args - 1]);
	}

	return;

err:
	DMEMIT("Error");
}

#define NOT_CORE_OPTION 1

static int process_config_option(struct cache *cache, char **argv)
{
	unsigned long tmp;

	if (!strcasecmp(argv[0], "migration_threshold")) {
		if (kstrtoul(argv[1], 10, &tmp))
			return -EINVAL;

		cache->migration_threshold = tmp;
		return 0;
	}

	return NOT_CORE_OPTION;
}

/*
 * Supports <key> <value>.
 *
 * The key migration_threshold is supported by the cache target core.
 */
static int cache_message(struct dm_target *ti, unsigned argc, char **argv)
{
	int r;
	struct cache *cache = ti->private;

	if (argc != 2)
		return -EINVAL;

	r = process_config_option(cache, argv);
	if (r == NOT_CORE_OPTION)
		return policy_set_config_value(cache->policy, argv[0], argv[1]);

	return r;
}

static int cache_iterate_devices(struct dm_target *ti,
				 iterate_devices_callout_fn fn, void *data)
{
	int r = 0;
	struct cache *cache = ti->private;

	r = fn(ti, cache->cache_dev, 0, get_dev_size(cache->cache_dev), data);
	if (!r)
		r = fn(ti, cache->origin_dev, 0, ti->len, data);

	return r;
}

/*
 * We assume I/O is going to the origin (which is the volume
 * more likely to have restrictions e.g. by being striped).
 * (Looking up the exact location of the data would be expensive
 * and could always be out of date by the time the bio is submitted.)
 */
static int cache_bvec_merge(struct dm_target *ti,
			    struct bvec_merge_data *bvm,
			    struct bio_vec *biovec, int max_size)
{
	struct cache *cache = ti->private;
	struct request_queue *q = bdev_get_queue(cache->origin_dev->bdev);

	if (!q->merge_bvec_fn)
		return max_size;

	bvm->bi_bdev = cache->origin_dev->bdev;
	return min(max_size, q->merge_bvec_fn(q, bvm, biovec));
}

static void set_discard_limits(struct cache *cache, struct queue_limits *limits)
{
	/*
	 * FIXME: these limits may be incompatible with the cache device
	 */
	limits->max_discard_sectors = cache->discard_block_size * 1024;
	limits->discard_granularity = cache->discard_block_size << SECTOR_SHIFT;
}

static void cache_io_hints(struct dm_target *ti, struct queue_limits *limits)
{
	struct cache *cache = ti->private;

	blk_limits_io_min(limits, 0);
	blk_limits_io_opt(limits, cache->sectors_per_block << SECTOR_SHIFT);
	set_discard_limits(cache, limits);
}

/*----------------------------------------------------------------*/

static struct target_type cache_target = {
	.name = "cache",
	.version = {1, 0, 0},
	.module = THIS_MODULE,
	.ctr = cache_ctr,
	.dtr = cache_dtr,
	.map = cache_map,
	.end_io = cache_end_io,
	.postsuspend = cache_postsuspend,
	.preresume = cache_preresume,
	.resume = cache_resume,
	.status = cache_status,
	.message = cache_message,
	.iterate_devices = cache_iterate_devices,
	.merge = cache_bvec_merge,
	.io_hints = cache_io_hints,
};

static int __init dm_cache_init(void)
{
	int r;

	r = dm_register_target(&cache_target);
	if (r) {
		DMERR("cache target registration failed: %d", r);
		return r;
	}

	migration_cache = KMEM_CACHE(dm_cache_migration, 0);
	if (!migration_cache) {
		dm_unregister_target(&cache_target);
		return -ENOMEM;
	}

	return 0;
}

static void __exit dm_cache_exit(void)
{
	dm_unregister_target(&cache_target);
	kmem_cache_destroy(migration_cache);
}

module_init(dm_cache_init);
module_exit(dm_cache_exit);

MODULE_DESCRIPTION(DM_NAME " cache target");
MODULE_AUTHOR("Joe Thornber <ejt@redhat.com>");
MODULE_LICENSE("GPL");<|MERGE_RESOLUTION|>--- conflicted
+++ resolved
@@ -435,12 +435,7 @@
 	else
 		discard_blocks >>= cache->sectors_per_block_shift;
 
-<<<<<<< HEAD
 	b = block_div(b, discard_blocks);
-=======
-	(void) sector_div(b, discard_blocks);
-
->>>>>>> 3cb00e23
 	return to_dblock(b);
 }
 
@@ -639,35 +634,22 @@
 
 static void writethrough_endio(struct bio *bio, int err)
 {
-<<<<<<< HEAD
-	struct per_bio_data *data = get_per_bio_data(bio);
-	bio->bi_end_io = data->saved_bi_end_io;
-=======
 	struct per_bio_data *pb = get_per_bio_data(bio);
 	bio->bi_end_io = pb->saved_bi_end_io;
->>>>>>> 3cb00e23
 
 	if (err) {
 		bio_endio(bio, err);
 		return;
 	}
 
-<<<<<<< HEAD
-	remap_to_cache(data->cache, bio, data->cblock);
-=======
 	remap_to_cache(pb->cache, bio, pb->cblock);
->>>>>>> 3cb00e23
 
 	/*
 	 * We can't issue this bio directly, since we're in interrupt
 	 * context.  So it get's put on a bio list for processing by the
 	 * worker thread.
 	 */
-<<<<<<< HEAD
-	defer_writethrough_bio(data->cache, bio);
-=======
 	defer_writethrough_bio(pb->cache, bio);
->>>>>>> 3cb00e23
 }
 
 /*
@@ -678,16 +660,6 @@
 static void remap_to_origin_then_cache(struct cache *cache, struct bio *bio,
 				       dm_oblock_t oblock, dm_cblock_t cblock)
 {
-<<<<<<< HEAD
-	struct per_bio_data *data = get_per_bio_data(bio);
-
-	data->cache = cache;
-	data->cblock = cblock;
-	data->saved_bi_end_io = bio->bi_end_io;
-	bio->bi_end_io = writethrough_endio;
-
-	remap_to_origin_clear_discard(data->cache, bio, oblock);
-=======
 	struct per_bio_data *pb = get_per_bio_data(bio);
 
 	pb->cache = cache;
@@ -696,7 +668,6 @@
 	bio->bi_end_io = writethrough_endio;
 
 	remap_to_origin_clear_discard(pb->cache, bio, oblock);
->>>>>>> 3cb00e23
 }
 
 /*----------------------------------------------------------------
@@ -1092,11 +1063,7 @@
 	dm_block_t end_block = bio->bi_sector + bio_sectors(bio);
 	dm_block_t b;
 
-<<<<<<< HEAD
 	end_block = block_div(end_block, cache->discard_block_size);
-=======
-	(void) sector_div(end_block, cache->discard_block_size);
->>>>>>> 3cb00e23
 
 	for (b = start_block; b < end_block; b++)
 		set_discard(cache, to_dblock(b));
@@ -1933,11 +1900,7 @@
 
 	/* FIXME: factor out this whole section */
 	origin_blocks = cache->origin_sectors = ca->origin_sectors;
-<<<<<<< HEAD
 	origin_blocks = block_div(origin_blocks, ca->block_size);
-=======
-	(void) sector_div(origin_blocks, ca->block_size);
->>>>>>> 3cb00e23
 	cache->origin_blocks = to_oblock(origin_blocks);
 
 	cache->sectors_per_block = ca->block_size;
