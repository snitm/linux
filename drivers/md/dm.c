--- conflicted
+++ resolved
@@ -1094,17 +1094,8 @@
 {
 	struct bio *clone;
 
-	clone = bio_alloc_bioset(GFP_NOIO, bio->bi_max_vecs, bs);
+	clone = bio_clone_bioset(bio, GFP_NOIO, bs);
 	__bio_clone(clone, bio);
-<<<<<<< HEAD
-	clone->bi_destructor = dm_bio_destructor;
-=======
-	clone->bi_sector = sector;
-	clone->bi_idx = idx;
-	clone->bi_vcnt = idx + bv_count;
-	clone->bi_size = to_bytes(len);
-	clone->bi_flags &= ~(1 << BIO_SEG_VALID);
->>>>>>> 02f3939e
 
 	return clone;
 }
@@ -1173,20 +1164,11 @@
 	 * ci->bio->bi_max_vecs is BIO_INLINE_VECS anyway, for both flush
 	 * and discard, so no need for concern about wasted bvec allocations.
 	 */
-<<<<<<< HEAD
 	struct bio *clone = clone_bio_basic(ci->bio, ci->md->bs);
 	if (len)
 		bio_setup_sector(clone, ci->sector, len);
 	__alloc_tio_and_map_bio(ci, ti, clone, request_nr);
 }
-=======
-	clone = bio_clone_bioset(ci->bio, GFP_NOIO, ci->md->bs);
-
-	if (len) {
-		clone->bi_sector = ci->sector;
-		clone->bi_size = to_bytes(len);
-	}
->>>>>>> 02f3939e
 
 static unsigned num_duplicate_bios_needed(struct dm_target *ti, struct bio *bio)
 {
