--- conflicted
+++ resolved
@@ -284,12 +284,8 @@
 		bio->bi_bdev = sc->stripe[target_request_nr].dev->bdev;
 		return DM_MAPIO_REMAPPED;
 	}
-<<<<<<< HEAD
-	if (unlikely(bio->bi_rw & REQ_DISCARD)) {
-=======
 	if (unlikely(bio->bi_rw & REQ_DISCARD) ||
 	    unlikely(bio->bi_rw & REQ_WRITE_SAME)) {
->>>>>>> a77bfae4
 		target_request_nr = dm_bio_get_target_request_nr(bio);
 		BUG_ON(target_request_nr >= sc->stripes);
 		return stripe_map_range(sc, bio, target_request_nr);
