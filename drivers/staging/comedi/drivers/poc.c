--- conflicted
+++ resolved
@@ -128,24 +128,15 @@
 	dev->board_name = this_board->name;
 
 	if (iobase == 0) {
-<<<<<<< HEAD
-		printk(KERN_WARNING "io base address required\n");
-=======
 		printk(KERN_ERR "io base address required\n");
->>>>>>> b94c765a
 		return -EINVAL;
 	}
 
 	iosize = this_board->iosize;
 	/* check if io addresses are available */
 	if (!request_region(iobase, iosize, "dac02")) {
-<<<<<<< HEAD
-		printk(KERN_WARNING "I/O port conflict: failed to allocate "
-		       "ports 0x%lx to 0x%lx\n", iobase, iobase + iosize - 1);
-=======
 		printk(KERN_ERR "I/O port conflict: failed to allocate ports "
 			"0x%lx to 0x%lx\n", iobase, iobase + iosize - 1);
->>>>>>> b94c765a
 		return -EIO;
 	}
 	dev->iobase = iobase;
