--- conflicted
+++ resolved
@@ -164,20 +164,14 @@
 #define ftrace_hash_lock(flags)	  spin_lock_irqsave(&ftrace_hash_lock, flags)
 #define ftrace_hash_unlock(flags) \
 			spin_unlock_irqrestore(&ftrace_hash_lock, flags)
-<<<<<<< HEAD
-=======
 static void ftrace_release_hash(unsigned long start, unsigned long end);
->>>>>>> 81520a1b
 #else
 /* This is protected via the ftrace_lock with MCOUNT_RECORD. */
 #define ftrace_hash_lock(flags)   do { (void)(flags); } while (0)
 #define ftrace_hash_unlock(flags) do { } while(0)
-<<<<<<< HEAD
-=======
 static inline void ftrace_release_hash(unsigned long start, unsigned long end)
 {
 }
->>>>>>> 81520a1b
 #endif
 
 /*
@@ -357,10 +351,7 @@
 	}
 	spin_unlock(&ftrace_lock);
 
-<<<<<<< HEAD
-=======
 	ftrace_release_hash(s, e);
->>>>>>> 81520a1b
 }
 
 static struct dyn_ftrace *ftrace_alloc_dyn_node(unsigned long ip)
@@ -1673,8 +1664,6 @@
 	ftrace_disabled = 1;
 }
 #else /* CONFIG_FTRACE_MCOUNT_RECORD */
-<<<<<<< HEAD
-=======
 
 static void ftrace_release_hash(unsigned long start, unsigned long end)
 {
@@ -1713,7 +1702,6 @@
 
 }
 
->>>>>>> 81520a1b
 static int ftraced(void *ignore)
 {
 	unsigned long usecs;
